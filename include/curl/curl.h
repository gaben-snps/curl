#ifndef __CURL_CURL_H
#define __CURL_CURL_H
/***************************************************************************
 *                                  _   _ ____  _
 *  Project                     ___| | | |  _ \| |
 *                             / __| | | | |_) | |
 *                            | (__| |_| |  _ <| |___
 *                             \___|\___/|_| \_\_____|
 *
 * Copyright (C) 1998 - 2018, Daniel Stenberg, <daniel@haxx.se>, et al.
 *
 * This software is licensed as described in the file COPYING, which
 * you should have received as part of this distribution. The terms
 * are also available at https://curl.haxx.se/docs/copyright.html.
 *
 * You may opt to use, copy, modify, merge, publish, distribute and/or sell
 * copies of the Software, and permit persons to whom the Software is
 * furnished to do so, under the terms of the COPYING file.
 *
 * This software is distributed on an "AS IS" basis, WITHOUT WARRANTY OF ANY
 * KIND, either express or implied.
 *
 ***************************************************************************/

/*
 * If you have libcurl problems, all docs and details are found here:
 *   https://curl.haxx.se/libcurl/
 *
 * curl-library mailing list subscription and unsubscription web interface:
 *   https://cool.haxx.se/mailman/listinfo/curl-library/
 */

#ifdef CURL_NO_OLDIES
#define CURL_STRICTER
#endif

#include "curlver.h"         /* libcurl version defines   */
#include "system.h"          /* determine things run-time */

/*
 * Define WIN32 when build target is Win32 API
 */

#if (defined(_WIN32) || defined(__WIN32__)) && \
     !defined(WIN32) && !defined(__SYMBIAN32__)
#define WIN32
#endif

#include <stdio.h>
#include <limits.h>

#if defined(__FreeBSD__) && (__FreeBSD__ >= 2)
/* Needed for __FreeBSD_version symbol definition */
#include <osreldate.h>
#endif

/* The include stuff here below is mainly for time_t! */
#include <sys/types.h>
#include <time.h>

#if defined(WIN32) && !defined(_WIN32_WCE) && !defined(__CYGWIN__)
#if !(defined(_WINSOCKAPI_) || defined(_WINSOCK_H) || \
      defined(__LWIP_OPT_H__) || defined(LWIP_HDR_OPT_H))
/* The check above prevents the winsock2 inclusion if winsock.h already was
   included, since they can't co-exist without problems */
#include <winsock2.h>
#include <ws2tcpip.h>
#endif
#endif

/* HP-UX systems version 9, 10 and 11 lack sys/select.h and so does oldish
   libc5-based Linux systems. Only include it on systems that are known to
   require it! */
#if defined(_AIX) || defined(__NOVELL_LIBC__) || defined(__NetBSD__) || \
    defined(__minix) || defined(__SYMBIAN32__) || defined(__INTEGRITY) || \
    defined(ANDROID) || defined(__ANDROID__) || defined(__OpenBSD__) || \
    defined(__CYGWIN__) || \
   (defined(__FreeBSD_version) && (__FreeBSD_version < 800000))
#include <sys/select.h>
#endif

#if !defined(WIN32) && !defined(_WIN32_WCE)
#include <sys/socket.h>
#endif

#if !defined(WIN32) && !defined(__WATCOMC__) && !defined(__VXWORKS__)
#include <sys/time.h>
#endif

#ifdef __BEOS__
#include <support/SupportDefs.h>
#endif

#ifdef  __cplusplus
extern "C" {
#endif

#if defined(BUILDING_LIBCURL) || defined(CURL_STRICTER)
typedef struct Curl_easy CURL;
typedef struct Curl_share CURLSH;
#else
typedef void CURL;
typedef void CURLSH;
#endif

/*
 * libcurl external API function linkage decorations.
 */

#ifdef CURL_STATICLIB
#  define CURL_EXTERN
#elif defined(WIN32) || defined(_WIN32) || defined(__SYMBIAN32__)
#  if defined(BUILDING_LIBCURL)
#    define CURL_EXTERN  __declspec(dllexport)
#  else
#    define CURL_EXTERN  __declspec(dllimport)
#  endif
#elif defined(BUILDING_LIBCURL) && defined(CURL_HIDDEN_SYMBOLS)
#  define CURL_EXTERN CURL_EXTERN_SYMBOL
#else
#  define CURL_EXTERN
#endif

#ifndef curl_socket_typedef
/* socket typedef */
#if defined(WIN32) && !defined(__LWIP_OPT_H__) && !defined(LWIP_HDR_OPT_H)
typedef SOCKET curl_socket_t;
#define CURL_SOCKET_BAD INVALID_SOCKET
#else
typedef int curl_socket_t;
#define CURL_SOCKET_BAD -1
#endif
#define curl_socket_typedef
#endif /* curl_socket_typedef */

/* enum for the different supported SSL backends */
typedef enum {
  CURLSSLBACKEND_NONE = 0,
  CURLSSLBACKEND_OPENSSL = 1,
  CURLSSLBACKEND_GNUTLS = 2,
  CURLSSLBACKEND_NSS = 3,
  CURLSSLBACKEND_OBSOLETE4 = 4,  /* Was QSOSSL. */
  CURLSSLBACKEND_GSKIT = 5,
  CURLSSLBACKEND_POLARSSL = 6,
  CURLSSLBACKEND_WOLFSSL = 7,
  CURLSSLBACKEND_SCHANNEL = 8,
  CURLSSLBACKEND_DARWINSSL = 9,
  CURLSSLBACKEND_AXTLS = 10,
  CURLSSLBACKEND_MBEDTLS = 11
} curl_sslbackend;

/* aliases for library clones and renames */
#define CURLSSLBACKEND_LIBRESSL CURLSSLBACKEND_OPENSSL
#define CURLSSLBACKEND_BORINGSSL CURLSSLBACKEND_OPENSSL
#define CURLSSLBACKEND_CYASSL CURLSSLBACKEND_WOLFSSL

struct curl_httppost {
  struct curl_httppost *next;       /* next entry in the list */
  char *name;                       /* pointer to allocated name */
  long namelength;                  /* length of name length */
  char *contents;                   /* pointer to allocated data contents */
  long contentslength;              /* length of contents field, see also
                                       CURL_HTTPPOST_LARGE */
  char *buffer;                     /* pointer to allocated buffer contents */
  long bufferlength;                /* length of buffer field */
  char *contenttype;                /* Content-Type */
  struct curl_slist *contentheader; /* list of extra headers for this form */
  struct curl_httppost *more;       /* if one field name has more than one
                                       file, this link should link to following
                                       files */
  long flags;                       /* as defined below */

/* specified content is a file name */
#define CURL_HTTPPOST_FILENAME (1<<0)
/* specified content is a file name */
#define CURL_HTTPPOST_READFILE (1<<1)
/* name is only stored pointer do not free in formfree */
#define CURL_HTTPPOST_PTRNAME (1<<2)
/* contents is only stored pointer do not free in formfree */
#define CURL_HTTPPOST_PTRCONTENTS (1<<3)
/* upload file from buffer */
#define CURL_HTTPPOST_BUFFER (1<<4)
/* upload file from pointer contents */
#define CURL_HTTPPOST_PTRBUFFER (1<<5)
/* upload file contents by using the regular read callback to get the data and
   pass the given pointer as custom pointer */
#define CURL_HTTPPOST_CALLBACK (1<<6)
/* use size in 'contentlen', added in 7.46.0 */
#define CURL_HTTPPOST_LARGE (1<<7)

  char *showfilename;               /* The file name to show. If not set, the
                                       actual file name will be used (if this
                                       is a file part) */
  void *userp;                      /* custom pointer used for
                                       HTTPPOST_CALLBACK posts */
  curl_off_t contentlen;            /* alternative length of contents
                                       field. Used if CURL_HTTPPOST_LARGE is
                                       set. Added in 7.46.0 */
};

/* This is the CURLOPT_PROGRESSFUNCTION callback proto. It is now considered
   deprecated but was the only choice up until 7.31.0 */
typedef int (*curl_progress_callback)(void *clientp,
                                      double dltotal,
                                      double dlnow,
                                      double ultotal,
                                      double ulnow);

/* This is the CURLOPT_XFERINFOFUNCTION callback proto. It was introduced in
   7.32.0, it avoids floating point and provides more detailed information. */
typedef int (*curl_xferinfo_callback)(void *clientp,
                                      curl_off_t dltotal,
                                      curl_off_t dlnow,
                                      curl_off_t ultotal,
                                      curl_off_t ulnow);

#ifndef CURL_MAX_READ_SIZE
  /* The maximum receive buffer size configurable via CURLOPT_BUFFERSIZE. */
#define CURL_MAX_READ_SIZE 524288
#endif

#ifndef CURL_MAX_WRITE_SIZE
  /* Tests have proven that 20K is a very bad buffer size for uploads on
     Windows, while 16K for some odd reason performed a lot better.
     We do the ifndef check to allow this value to easier be changed at build
     time for those who feel adventurous. The practical minimum is about
     400 bytes since libcurl uses a buffer of this size as a scratch area
     (unrelated to network send operations). */
#define CURL_MAX_WRITE_SIZE 16384
#endif

#ifndef CURL_MAX_HTTP_HEADER
/* The only reason to have a max limit for this is to avoid the risk of a bad
   server feeding libcurl with a never-ending header that will cause reallocs
   infinitely */
#define CURL_MAX_HTTP_HEADER (100*1024)
#endif

/* This is a magic return code for the write callback that, when returned,
   will signal libcurl to pause receiving on the current transfer. */
#define CURL_WRITEFUNC_PAUSE 0x10000001

typedef size_t (*curl_write_callback)(char *buffer,
                                      size_t size,
                                      size_t nitems,
                                      void *outstream);

/* This callback will be called when a new resolver request is made */
typedef int (*curl_resolver_start_callback)(void *resolver_state,
                                            void *reserved, void *userdata);

/* enumeration of file types */
typedef enum {
  CURLFILETYPE_FILE = 0,
  CURLFILETYPE_DIRECTORY,
  CURLFILETYPE_SYMLINK,
  CURLFILETYPE_DEVICE_BLOCK,
  CURLFILETYPE_DEVICE_CHAR,
  CURLFILETYPE_NAMEDPIPE,
  CURLFILETYPE_SOCKET,
  CURLFILETYPE_DOOR, /* is possible only on Sun Solaris now */

  CURLFILETYPE_UNKNOWN /* should never occur */
} curlfiletype;

#define CURLFINFOFLAG_KNOWN_FILENAME    (1<<0)
#define CURLFINFOFLAG_KNOWN_FILETYPE    (1<<1)
#define CURLFINFOFLAG_KNOWN_TIME        (1<<2)
#define CURLFINFOFLAG_KNOWN_PERM        (1<<3)
#define CURLFINFOFLAG_KNOWN_UID         (1<<4)
#define CURLFINFOFLAG_KNOWN_GID         (1<<5)
#define CURLFINFOFLAG_KNOWN_SIZE        (1<<6)
#define CURLFINFOFLAG_KNOWN_HLINKCOUNT  (1<<7)

/* Content of this structure depends on information which is known and is
   achievable (e.g. by FTP LIST parsing). Please see the url_easy_setopt(3) man
   page for callbacks returning this structure -- some fields are mandatory,
   some others are optional. The FLAG field has special meaning. */
struct curl_fileinfo {
  char *filename;
  curlfiletype filetype;
  time_t time;
  unsigned int perm;
  int uid;
  int gid;
  curl_off_t size;
  long int hardlinks;

  struct {
    /* If some of these fields is not NULL, it is a pointer to b_data. */
    char *time;
    char *perm;
    char *user;
    char *group;
    char *target; /* pointer to the target filename of a symlink */
  } strings;

  unsigned int flags;

  /* used internally */
  char *b_data;
  size_t b_size;
  size_t b_used;
};

/* return codes for CURLOPT_CHUNK_BGN_FUNCTION */
#define CURL_CHUNK_BGN_FUNC_OK      0
#define CURL_CHUNK_BGN_FUNC_FAIL    1 /* tell the lib to end the task */
#define CURL_CHUNK_BGN_FUNC_SKIP    2 /* skip this chunk over */

/* if splitting of data transfer is enabled, this callback is called before
   download of an individual chunk started. Note that parameter "remains" works
   only for FTP wildcard downloading (for now), otherwise is not used */
typedef long (*curl_chunk_bgn_callback)(const void *transfer_info,
                                        void *ptr,
                                        int remains);

/* return codes for CURLOPT_CHUNK_END_FUNCTION */
#define CURL_CHUNK_END_FUNC_OK      0
#define CURL_CHUNK_END_FUNC_FAIL    1 /* tell the lib to end the task */

/* If splitting of data transfer is enabled this callback is called after
   download of an individual chunk finished.
   Note! After this callback was set then it have to be called FOR ALL chunks.
   Even if downloading of this chunk was skipped in CHUNK_BGN_FUNC.
   This is the reason why we don't need "transfer_info" parameter in this
   callback and we are not interested in "remains" parameter too. */
typedef long (*curl_chunk_end_callback)(void *ptr);

/* return codes for FNMATCHFUNCTION */
#define CURL_FNMATCHFUNC_MATCH    0 /* string corresponds to the pattern */
#define CURL_FNMATCHFUNC_NOMATCH  1 /* pattern doesn't match the string */
#define CURL_FNMATCHFUNC_FAIL     2 /* an error occurred */

/* callback type for wildcard downloading pattern matching. If the
   string matches the pattern, return CURL_FNMATCHFUNC_MATCH value, etc. */
typedef int (*curl_fnmatch_callback)(void *ptr,
                                     const char *pattern,
                                     const char *string);

/* These are the return codes for the seek callbacks */
#define CURL_SEEKFUNC_OK       0
#define CURL_SEEKFUNC_FAIL     1 /* fail the entire transfer */
#define CURL_SEEKFUNC_CANTSEEK 2 /* tell libcurl seeking can't be done, so
                                    libcurl might try other means instead */
typedef int (*curl_seek_callback)(void *instream,
                                  curl_off_t offset,
                                  int origin); /* 'whence' */

/* This is a return code for the read callback that, when returned, will
   signal libcurl to immediately abort the current transfer. */
#define CURL_READFUNC_ABORT 0x10000000
/* This is a return code for the read callback that, when returned, will
   signal libcurl to pause sending data on the current transfer. */
#define CURL_READFUNC_PAUSE 0x10000001

typedef size_t (*curl_read_callback)(char *buffer,
                                      size_t size,
                                      size_t nitems,
                                      void *instream);

typedef enum {
  CURLSOCKTYPE_IPCXN,  /* socket created for a specific IP connection */
  CURLSOCKTYPE_ACCEPT, /* socket created by accept() call */
  CURLSOCKTYPE_LAST    /* never use */
} curlsocktype;

/* The return code from the sockopt_callback can signal information back
   to libcurl: */
#define CURL_SOCKOPT_OK 0
#define CURL_SOCKOPT_ERROR 1 /* causes libcurl to abort and return
                                CURLE_ABORTED_BY_CALLBACK */
#define CURL_SOCKOPT_ALREADY_CONNECTED 2

typedef int (*curl_sockopt_callback)(void *clientp,
                                     curl_socket_t curlfd,
                                     curlsocktype purpose);

struct curl_sockaddr {
  int family;
  int socktype;
  int protocol;
  unsigned int addrlen; /* addrlen was a socklen_t type before 7.18.0 but it
                           turned really ugly and painful on the systems that
                           lack this type */
  struct sockaddr addr;
};

typedef curl_socket_t
(*curl_opensocket_callback)(void *clientp,
                            curlsocktype purpose,
                            struct curl_sockaddr *address);

typedef int
(*curl_closesocket_callback)(void *clientp, curl_socket_t item);

typedef enum {
  CURLIOE_OK,            /* I/O operation successful */
  CURLIOE_UNKNOWNCMD,    /* command was unknown to callback */
  CURLIOE_FAILRESTART,   /* failed to restart the read */
  CURLIOE_LAST           /* never use */
} curlioerr;

typedef enum {
  CURLIOCMD_NOP,         /* no operation */
  CURLIOCMD_RESTARTREAD, /* restart the read stream from start */
  CURLIOCMD_LAST         /* never use */
} curliocmd;

typedef curlioerr (*curl_ioctl_callback)(CURL *handle,
                                         int cmd,
                                         void *clientp);

#ifndef CURL_DID_MEMORY_FUNC_TYPEDEFS
/*
 * The following typedef's are signatures of malloc, free, realloc, strdup and
 * calloc respectively.  Function pointers of these types can be passed to the
 * curl_global_init_mem() function to set user defined memory management
 * callback routines.
 */
typedef void *(*curl_malloc_callback)(size_t size);
typedef void (*curl_free_callback)(void *ptr);
typedef void *(*curl_realloc_callback)(void *ptr, size_t size);
typedef char *(*curl_strdup_callback)(const char *str);
typedef void *(*curl_calloc_callback)(size_t nmemb, size_t size);

#define CURL_DID_MEMORY_FUNC_TYPEDEFS
#endif

/* the kind of data that is passed to information_callback*/
typedef enum {
  CURLINFO_TEXT = 0,
  CURLINFO_HEADER_IN,    /* 1 */
  CURLINFO_HEADER_OUT,   /* 2 */
  CURLINFO_DATA_IN,      /* 3 */
  CURLINFO_DATA_OUT,     /* 4 */
  CURLINFO_SSL_DATA_IN,  /* 5 */
  CURLINFO_SSL_DATA_OUT, /* 6 */
  CURLINFO_END
} curl_infotype;

typedef int (*curl_debug_callback)
       (CURL *handle,      /* the handle/transfer this concerns */
        curl_infotype type, /* what kind of data */
        char *data,        /* points to the data */
        size_t size,       /* size of the data pointed to */
        void *userptr);    /* whatever the user please */

/* All possible error codes from all sorts of curl functions. Future versions
   may return other values, stay prepared.

   Always add new return codes last. Never *EVER* remove any. The return
   codes must remain the same!
 */

typedef enum {
  CURLE_OK = 0,
  CURLE_UNSUPPORTED_PROTOCOL,    /* 1 */
  CURLE_FAILED_INIT,             /* 2 */
  CURLE_URL_MALFORMAT,           /* 3 */
  CURLE_NOT_BUILT_IN,            /* 4 - [was obsoleted in August 2007 for
                                    7.17.0, reused in April 2011 for 7.21.5] */
  CURLE_COULDNT_RESOLVE_PROXY,   /* 5 */
  CURLE_COULDNT_RESOLVE_HOST,    /* 6 */
  CURLE_COULDNT_CONNECT,         /* 7 */
  CURLE_WEIRD_SERVER_REPLY,      /* 8 */
  CURLE_REMOTE_ACCESS_DENIED,    /* 9 a service was denied by the server
                                    due to lack of access - when login fails
                                    this is not returned. */
  CURLE_FTP_ACCEPT_FAILED,       /* 10 - [was obsoleted in April 2006 for
                                    7.15.4, reused in Dec 2011 for 7.24.0]*/
  CURLE_FTP_WEIRD_PASS_REPLY,    /* 11 */
  CURLE_FTP_ACCEPT_TIMEOUT,      /* 12 - timeout occurred accepting server
                                    [was obsoleted in August 2007 for 7.17.0,
                                    reused in Dec 2011 for 7.24.0]*/
  CURLE_FTP_WEIRD_PASV_REPLY,    /* 13 */
  CURLE_FTP_WEIRD_227_FORMAT,    /* 14 */
  CURLE_FTP_CANT_GET_HOST,       /* 15 */
  CURLE_HTTP2,                   /* 16 - A problem in the http2 framing layer.
                                    [was obsoleted in August 2007 for 7.17.0,
                                    reused in July 2014 for 7.38.0] */
  CURLE_FTP_COULDNT_SET_TYPE,    /* 17 */
  CURLE_PARTIAL_FILE,            /* 18 */
  CURLE_FTP_COULDNT_RETR_FILE,   /* 19 */
  CURLE_OBSOLETE20,              /* 20 - NOT USED */
  CURLE_QUOTE_ERROR,             /* 21 - quote command failure */
  CURLE_HTTP_RETURNED_ERROR,     /* 22 */
  CURLE_WRITE_ERROR,             /* 23 */
  CURLE_OBSOLETE24,              /* 24 - NOT USED */
  CURLE_UPLOAD_FAILED,           /* 25 - failed upload "command" */
  CURLE_READ_ERROR,              /* 26 - couldn't open/read from file */
  CURLE_OUT_OF_MEMORY,           /* 27 */
  /* Note: CURLE_OUT_OF_MEMORY may sometimes indicate a conversion error
           instead of a memory allocation error if CURL_DOES_CONVERSIONS
           is defined
  */
  CURLE_OPERATION_TIMEDOUT,      /* 28 - the timeout time was reached */
  CURLE_OBSOLETE29,              /* 29 - NOT USED */
  CURLE_FTP_PORT_FAILED,         /* 30 - FTP PORT operation failed */
  CURLE_FTP_COULDNT_USE_REST,    /* 31 - the REST command failed */
  CURLE_OBSOLETE32,              /* 32 - NOT USED */
  CURLE_RANGE_ERROR,             /* 33 - RANGE "command" didn't work */
  CURLE_HTTP_POST_ERROR,         /* 34 */
  CURLE_SSL_CONNECT_ERROR,       /* 35 - wrong when connecting with SSL */
  CURLE_BAD_DOWNLOAD_RESUME,     /* 36 - couldn't resume download */
  CURLE_FILE_COULDNT_READ_FILE,  /* 37 */
  CURLE_LDAP_CANNOT_BIND,        /* 38 */
  CURLE_LDAP_SEARCH_FAILED,      /* 39 */
  CURLE_OBSOLETE40,              /* 40 - NOT USED */
  CURLE_FUNCTION_NOT_FOUND,      /* 41 - NOT USED starting with 7.53.0 */
  CURLE_ABORTED_BY_CALLBACK,     /* 42 */
  CURLE_BAD_FUNCTION_ARGUMENT,   /* 43 */
  CURLE_OBSOLETE44,              /* 44 - NOT USED */
  CURLE_INTERFACE_FAILED,        /* 45 - CURLOPT_INTERFACE failed */
  CURLE_OBSOLETE46,              /* 46 - NOT USED */
  CURLE_TOO_MANY_REDIRECTS,      /* 47 - catch endless re-direct loops */
  CURLE_UNKNOWN_OPTION,          /* 48 - User specified an unknown option */
  CURLE_TELNET_OPTION_SYNTAX,    /* 49 - Malformed telnet option */
  CURLE_OBSOLETE50,              /* 50 - NOT USED */
  CURLE_PEER_FAILED_VERIFICATION, /* 51 - peer's certificate or fingerprint
                                     wasn't verified fine */
  CURLE_GOT_NOTHING,             /* 52 - when this is a specific error */
  CURLE_SSL_ENGINE_NOTFOUND,     /* 53 - SSL crypto engine not found */
  CURLE_SSL_ENGINE_SETFAILED,    /* 54 - can not set SSL crypto engine as
                                    default */
  CURLE_SEND_ERROR,              /* 55 - failed sending network data */
  CURLE_RECV_ERROR,              /* 56 - failure in receiving network data */
  CURLE_OBSOLETE57,              /* 57 - NOT IN USE */
  CURLE_SSL_CERTPROBLEM,         /* 58 - problem with the local certificate */
  CURLE_SSL_CIPHER,              /* 59 - couldn't use specified cipher */
  CURLE_SSL_CACERT,              /* 60 - problem with the CA cert (path?) */
  CURLE_BAD_CONTENT_ENCODING,    /* 61 - Unrecognized/bad encoding */
  CURLE_LDAP_INVALID_URL,        /* 62 - Invalid LDAP URL */
  CURLE_FILESIZE_EXCEEDED,       /* 63 - Maximum file size exceeded */
  CURLE_USE_SSL_FAILED,          /* 64 - Requested FTP SSL level failed */
  CURLE_SEND_FAIL_REWIND,        /* 65 - Sending the data requires a rewind
                                    that failed */
  CURLE_SSL_ENGINE_INITFAILED,   /* 66 - failed to initialise ENGINE */
  CURLE_LOGIN_DENIED,            /* 67 - user, password or similar was not
                                    accepted and we failed to login */
  CURLE_TFTP_NOTFOUND,           /* 68 - file not found on server */
  CURLE_TFTP_PERM,               /* 69 - permission problem on server */
  CURLE_REMOTE_DISK_FULL,        /* 70 - out of disk space on server */
  CURLE_TFTP_ILLEGAL,            /* 71 - Illegal TFTP operation */
  CURLE_TFTP_UNKNOWNID,          /* 72 - Unknown transfer ID */
  CURLE_REMOTE_FILE_EXISTS,      /* 73 - File already exists */
  CURLE_TFTP_NOSUCHUSER,         /* 74 - No such user */
  CURLE_CONV_FAILED,             /* 75 - conversion failed */
  CURLE_CONV_REQD,               /* 76 - caller must register conversion
                                    callbacks using curl_easy_setopt options
                                    CURLOPT_CONV_FROM_NETWORK_FUNCTION,
                                    CURLOPT_CONV_TO_NETWORK_FUNCTION, and
                                    CURLOPT_CONV_FROM_UTF8_FUNCTION */
  CURLE_SSL_CACERT_BADFILE,      /* 77 - could not load CACERT file, missing
                                    or wrong format */
  CURLE_REMOTE_FILE_NOT_FOUND,   /* 78 - remote file not found */
  CURLE_SSH,                     /* 79 - error from the SSH layer, somewhat
                                    generic so the error message will be of
                                    interest when this has happened */

  CURLE_SSL_SHUTDOWN_FAILED,     /* 80 - Failed to shut down the SSL
                                    connection */
  CURLE_AGAIN,                   /* 81 - socket is not ready for send/recv,
                                    wait till it's ready and try again (Added
                                    in 7.18.2) */
  CURLE_SSL_CRL_BADFILE,         /* 82 - could not load CRL file, missing or
                                    wrong format (Added in 7.19.0) */
  CURLE_SSL_ISSUER_ERROR,        /* 83 - Issuer check failed.  (Added in
                                    7.19.0) */
  CURLE_FTP_PRET_FAILED,         /* 84 - a PRET command failed */
  CURLE_RTSP_CSEQ_ERROR,         /* 85 - mismatch of RTSP CSeq numbers */
  CURLE_RTSP_SESSION_ERROR,      /* 86 - mismatch of RTSP Session Ids */
  CURLE_FTP_BAD_FILE_LIST,       /* 87 - unable to parse FTP file list */
  CURLE_CHUNK_FAILED,            /* 88 - chunk callback reported error */
  CURLE_NO_CONNECTION_AVAILABLE, /* 89 - No connection available, the
                                    session will be queued */
  CURLE_SSL_PINNEDPUBKEYNOTMATCH, /* 90 - specified pinned public key did not
                                     match */
  CURLE_SSL_INVALIDCERTSTATUS,   /* 91 - invalid certificate status */
  CURLE_HTTP2_STREAM,            /* 92 - stream error in HTTP/2 framing layer
                                    */
  CURLE_RECURSIVE_API_CALL,      /* 93 - an api function was called from
                                    inside a callback */
  CURL_LAST /* never use! */
} CURLcode;

#ifndef CURL_NO_OLDIES /* define this to test if your app builds with all
                          the obsolete stuff removed! */

/* Previously obsolete error code re-used in 7.38.0 */
#define CURLE_OBSOLETE16 CURLE_HTTP2

/* Previously obsolete error codes re-used in 7.24.0 */
#define CURLE_OBSOLETE10 CURLE_FTP_ACCEPT_FAILED
#define CURLE_OBSOLETE12 CURLE_FTP_ACCEPT_TIMEOUT

/*  compatibility with older names */
#define CURLOPT_ENCODING CURLOPT_ACCEPT_ENCODING
#define CURLE_FTP_WEIRD_SERVER_REPLY CURLE_WEIRD_SERVER_REPLY

/* The following were added in 7.21.5, April 2011 */
#define CURLE_UNKNOWN_TELNET_OPTION CURLE_UNKNOWN_OPTION

/* The following were added in 7.17.1 */
/* These are scheduled to disappear by 2009 */
#define CURLE_SSL_PEER_CERTIFICATE CURLE_PEER_FAILED_VERIFICATION

/* The following were added in 7.17.0 */
/* These are scheduled to disappear by 2009 */
#define CURLE_OBSOLETE CURLE_OBSOLETE50 /* no one should be using this! */
#define CURLE_BAD_PASSWORD_ENTERED CURLE_OBSOLETE46
#define CURLE_BAD_CALLING_ORDER CURLE_OBSOLETE44
#define CURLE_FTP_USER_PASSWORD_INCORRECT CURLE_OBSOLETE10
#define CURLE_FTP_CANT_RECONNECT CURLE_OBSOLETE16
#define CURLE_FTP_COULDNT_GET_SIZE CURLE_OBSOLETE32
#define CURLE_FTP_COULDNT_SET_ASCII CURLE_OBSOLETE29
#define CURLE_FTP_WEIRD_USER_REPLY CURLE_OBSOLETE12
#define CURLE_FTP_WRITE_ERROR CURLE_OBSOLETE20
#define CURLE_LIBRARY_NOT_FOUND CURLE_OBSOLETE40
#define CURLE_MALFORMAT_USER CURLE_OBSOLETE24
#define CURLE_SHARE_IN_USE CURLE_OBSOLETE57
#define CURLE_URL_MALFORMAT_USER CURLE_NOT_BUILT_IN

#define CURLE_FTP_ACCESS_DENIED CURLE_REMOTE_ACCESS_DENIED
#define CURLE_FTP_COULDNT_SET_BINARY CURLE_FTP_COULDNT_SET_TYPE
#define CURLE_FTP_QUOTE_ERROR CURLE_QUOTE_ERROR
#define CURLE_TFTP_DISKFULL CURLE_REMOTE_DISK_FULL
#define CURLE_TFTP_EXISTS CURLE_REMOTE_FILE_EXISTS
#define CURLE_HTTP_RANGE_ERROR CURLE_RANGE_ERROR
#define CURLE_FTP_SSL_FAILED CURLE_USE_SSL_FAILED

/* The following were added earlier */

#define CURLE_OPERATION_TIMEOUTED CURLE_OPERATION_TIMEDOUT

#define CURLE_HTTP_NOT_FOUND CURLE_HTTP_RETURNED_ERROR
#define CURLE_HTTP_PORT_FAILED CURLE_INTERFACE_FAILED
#define CURLE_FTP_COULDNT_STOR_FILE CURLE_UPLOAD_FAILED

#define CURLE_FTP_PARTIAL_FILE CURLE_PARTIAL_FILE
#define CURLE_FTP_BAD_DOWNLOAD_RESUME CURLE_BAD_DOWNLOAD_RESUME

/* This was the error code 50 in 7.7.3 and a few earlier versions, this
   is no longer used by libcurl but is instead #defined here only to not
   make programs break */
#define CURLE_ALREADY_COMPLETE 99999

/* Provide defines for really old option names */
#define CURLOPT_FILE CURLOPT_WRITEDATA /* name changed in 7.9.7 */
#define CURLOPT_INFILE CURLOPT_READDATA /* name changed in 7.9.7 */
#define CURLOPT_WRITEHEADER CURLOPT_HEADERDATA

/* Since long deprecated options with no code in the lib that does anything
   with them. */
#define CURLOPT_WRITEINFO CURLOPT_OBSOLETE40
#define CURLOPT_CLOSEPOLICY CURLOPT_OBSOLETE72

#endif /*!CURL_NO_OLDIES*/

/* This prototype applies to all conversion callbacks */
typedef CURLcode (*curl_conv_callback)(char *buffer, size_t length);

typedef CURLcode (*curl_ssl_ctx_callback)(CURL *curl,    /* easy handle */
                                          void *ssl_ctx, /* actually an
                                                            OpenSSL SSL_CTX */
                                          void *userptr);

typedef enum {
  CURLPROXY_HTTP = 0,   /* added in 7.10, new in 7.19.4 default is to use
                           CONNECT HTTP/1.1 */
  CURLPROXY_HTTP_1_0 = 1,   /* added in 7.19.4, force to use CONNECT
                               HTTP/1.0  */
  CURLPROXY_HTTPS = 2, /* added in 7.52.0 */
  CURLPROXY_SOCKS4 = 4, /* support added in 7.15.2, enum existed already
                           in 7.10 */
  CURLPROXY_SOCKS5 = 5, /* added in 7.10 */
  CURLPROXY_SOCKS4A = 6, /* added in 7.18.0 */
  CURLPROXY_SOCKS5_HOSTNAME = 7 /* Use the SOCKS5 protocol but pass along the
                                   host name rather than the IP address. added
                                   in 7.18.0 */
} curl_proxytype;  /* this enum was added in 7.10 */

/*
 * Bitmasks for CURLOPT_HTTPAUTH and CURLOPT_PROXYAUTH options:
 *
 * CURLAUTH_NONE         - No HTTP authentication
 * CURLAUTH_BASIC        - HTTP Basic authentication (default)
 * CURLAUTH_DIGEST       - HTTP Digest authentication
 * CURLAUTH_NEGOTIATE    - HTTP Negotiate (SPNEGO) authentication
 * CURLAUTH_GSSNEGOTIATE - Alias for CURLAUTH_NEGOTIATE (deprecated)
 * CURLAUTH_NTLM         - HTTP NTLM authentication
 * CURLAUTH_DIGEST_IE    - HTTP Digest authentication with IE flavour
 * CURLAUTH_NTLM_WB      - HTTP NTLM authentication delegated to winbind helper
 * CURLAUTH_ONLY         - Use together with a single other type to force no
 *                         authentication or just that single type
 * CURLAUTH_ANY          - All fine types set
 * CURLAUTH_ANYSAFE      - All fine types except Basic
 */

#define CURLAUTH_NONE         ((unsigned long)0)
#define CURLAUTH_BASIC        (((unsigned long)1)<<0)
#define CURLAUTH_DIGEST       (((unsigned long)1)<<1)
#define CURLAUTH_NEGOTIATE    (((unsigned long)1)<<2)
/* Deprecated since the advent of CURLAUTH_NEGOTIATE */
#define CURLAUTH_GSSNEGOTIATE CURLAUTH_NEGOTIATE
/* Used for CURLOPT_SOCKS5_AUTH to stay terminologically correct */
#define CURLAUTH_GSSAPI CURLAUTH_NEGOTIATE
#define CURLAUTH_NTLM         (((unsigned long)1)<<3)
#define CURLAUTH_DIGEST_IE    (((unsigned long)1)<<4)
#define CURLAUTH_NTLM_WB      (((unsigned long)1)<<5)
#define CURLAUTH_ONLY         (((unsigned long)1)<<31)
#define CURLAUTH_ANY          (~CURLAUTH_DIGEST_IE)
#define CURLAUTH_ANYSAFE      (~(CURLAUTH_BASIC|CURLAUTH_DIGEST_IE))

#define CURLSSH_AUTH_ANY       ~0     /* all types supported by the server */
#define CURLSSH_AUTH_NONE      0      /* none allowed, silly but complete */
#define CURLSSH_AUTH_PUBLICKEY (1<<0) /* public/private key files */
#define CURLSSH_AUTH_PASSWORD  (1<<1) /* password */
#define CURLSSH_AUTH_HOST      (1<<2) /* host key files */
#define CURLSSH_AUTH_KEYBOARD  (1<<3) /* keyboard interactive */
#define CURLSSH_AUTH_AGENT     (1<<4) /* agent (ssh-agent, pageant...) */
#define CURLSSH_AUTH_GSSAPI    (1<<5) /* gssapi (kerberos, ...) */
#define CURLSSH_AUTH_DEFAULT CURLSSH_AUTH_ANY

#define CURLGSSAPI_DELEGATION_NONE        0      /* no delegation (default) */
#define CURLGSSAPI_DELEGATION_POLICY_FLAG (1<<0) /* if permitted by policy */
#define CURLGSSAPI_DELEGATION_FLAG        (1<<1) /* delegate always */

#define CURL_ERROR_SIZE 256

enum curl_khtype {
  CURLKHTYPE_UNKNOWN,
  CURLKHTYPE_RSA1,
  CURLKHTYPE_RSA,
  CURLKHTYPE_DSS,
  CURLKHTYPE_ECDSA,
  CURLKHTYPE_ED25519
};

struct curl_khkey {
  const char *key; /* points to a zero-terminated string encoded with base64
                      if len is zero, otherwise to the "raw" data */
  size_t len;
  enum curl_khtype keytype;
};

/* this is the set of return values expected from the curl_sshkeycallback
   callback */
enum curl_khstat {
  CURLKHSTAT_FINE_ADD_TO_FILE,
  CURLKHSTAT_FINE,
  CURLKHSTAT_REJECT, /* reject the connection, return an error */
  CURLKHSTAT_DEFER,  /* do not accept it, but we can't answer right now so
                        this causes a CURLE_DEFER error but otherwise the
                        connection will be left intact etc */
  CURLKHSTAT_LAST    /* not for use, only a marker for last-in-list */
};

/* this is the set of status codes pass in to the callback */
enum curl_khmatch {
  CURLKHMATCH_OK,       /* match */
  CURLKHMATCH_MISMATCH, /* host found, key mismatch! */
  CURLKHMATCH_MISSING,  /* no matching host/key found */
  CURLKHMATCH_LAST      /* not for use, only a marker for last-in-list */
};

typedef int
  (*curl_sshkeycallback) (CURL *easy,     /* easy handle */
                          const struct curl_khkey *knownkey, /* known */
                          const struct curl_khkey *foundkey, /* found */
                          enum curl_khmatch, /* libcurl's view on the keys */
                          void *clientp); /* custom pointer passed from app */

/* parameter for the CURLOPT_USE_SSL option */
typedef enum {
  CURLUSESSL_NONE,    /* do not attempt to use SSL */
  CURLUSESSL_TRY,     /* try using SSL, proceed anyway otherwise */
  CURLUSESSL_CONTROL, /* SSL for the control connection or fail */
  CURLUSESSL_ALL,     /* SSL for all communication or fail */
  CURLUSESSL_LAST     /* not an option, never use */
} curl_usessl;

/* Definition of bits for the CURLOPT_SSL_OPTIONS argument: */

/* - ALLOW_BEAST tells libcurl to allow the BEAST SSL vulnerability in the
   name of improving interoperability with older servers. Some SSL libraries
   have introduced work-arounds for this flaw but those work-arounds sometimes
   make the SSL communication fail. To regain functionality with those broken
   servers, a user can this way allow the vulnerability back. */
#define CURLSSLOPT_ALLOW_BEAST (1<<0)

/* - NO_REVOKE tells libcurl to disable certificate revocation checks for those
   SSL backends where such behavior is present. */
#define CURLSSLOPT_NO_REVOKE (1<<1)

/* The default connection attempt delay in milliseconds for happy eyeballs.
   CURLOPT_HAPPY_EYEBALLS_TIMEOUT_MS.3 and happy-eyeballs-timeout-ms.d document
   this value, keep them in sync. */
#define CURL_HET_DEFAULT 200L

#ifndef CURL_NO_OLDIES /* define this to test if your app builds with all
                          the obsolete stuff removed! */

/* Backwards compatibility with older names */
/* These are scheduled to disappear by 2009 */

#define CURLFTPSSL_NONE CURLUSESSL_NONE
#define CURLFTPSSL_TRY CURLUSESSL_TRY
#define CURLFTPSSL_CONTROL CURLUSESSL_CONTROL
#define CURLFTPSSL_ALL CURLUSESSL_ALL
#define CURLFTPSSL_LAST CURLUSESSL_LAST
#define curl_ftpssl curl_usessl
#endif /*!CURL_NO_OLDIES*/

/* parameter for the CURLOPT_FTP_SSL_CCC option */
typedef enum {
  CURLFTPSSL_CCC_NONE,    /* do not send CCC */
  CURLFTPSSL_CCC_PASSIVE, /* Let the server initiate the shutdown */
  CURLFTPSSL_CCC_ACTIVE,  /* Initiate the shutdown */
  CURLFTPSSL_CCC_LAST     /* not an option, never use */
} curl_ftpccc;

/* parameter for the CURLOPT_FTPSSLAUTH option */
typedef enum {
  CURLFTPAUTH_DEFAULT, /* let libcurl decide */
  CURLFTPAUTH_SSL,     /* use "AUTH SSL" */
  CURLFTPAUTH_TLS,     /* use "AUTH TLS" */
  CURLFTPAUTH_LAST /* not an option, never use */
} curl_ftpauth;

/* parameter for the CURLOPT_FTP_CREATE_MISSING_DIRS option */
typedef enum {
  CURLFTP_CREATE_DIR_NONE,  /* do NOT create missing dirs! */
  CURLFTP_CREATE_DIR,       /* (FTP/SFTP) if CWD fails, try MKD and then CWD
                               again if MKD succeeded, for SFTP this does
                               similar magic */
  CURLFTP_CREATE_DIR_RETRY, /* (FTP only) if CWD fails, try MKD and then CWD
                               again even if MKD failed! */
  CURLFTP_CREATE_DIR_LAST   /* not an option, never use */
} curl_ftpcreatedir;

/* parameter for the CURLOPT_FTP_FILEMETHOD option */
typedef enum {
  CURLFTPMETHOD_DEFAULT,   /* let libcurl pick */
  CURLFTPMETHOD_MULTICWD,  /* single CWD operation for each path part */
  CURLFTPMETHOD_NOCWD,     /* no CWD at all */
  CURLFTPMETHOD_SINGLECWD, /* one CWD to full dir, then work on file */
  CURLFTPMETHOD_LAST       /* not an option, never use */
} curl_ftpmethod;

/* bitmask defines for CURLOPT_HEADEROPT */
#define CURLHEADER_UNIFIED  0
#define CURLHEADER_SEPARATE (1<<0)

/* CURLPROTO_ defines are for the CURLOPT_*PROTOCOLS options */
#define CURLPROTO_HTTP   (1<<0)
#define CURLPROTO_HTTPS  (1<<1)
#define CURLPROTO_FTP    (1<<2)
#define CURLPROTO_FTPS   (1<<3)
#define CURLPROTO_SCP    (1<<4)
#define CURLPROTO_SFTP   (1<<5)
#define CURLPROTO_TELNET (1<<6)
#define CURLPROTO_LDAP   (1<<7)
#define CURLPROTO_LDAPS  (1<<8)
#define CURLPROTO_DICT   (1<<9)
#define CURLPROTO_FILE   (1<<10)
#define CURLPROTO_TFTP   (1<<11)
#define CURLPROTO_IMAP   (1<<12)
#define CURLPROTO_IMAPS  (1<<13)
#define CURLPROTO_POP3   (1<<14)
#define CURLPROTO_POP3S  (1<<15)
#define CURLPROTO_SMTP   (1<<16)
#define CURLPROTO_SMTPS  (1<<17)
#define CURLPROTO_RTSP   (1<<18)
#define CURLPROTO_RTMP   (1<<19)
#define CURLPROTO_RTMPT  (1<<20)
#define CURLPROTO_RTMPE  (1<<21)
#define CURLPROTO_RTMPTE (1<<22)
#define CURLPROTO_RTMPS  (1<<23)
#define CURLPROTO_RTMPTS (1<<24)
#define CURLPROTO_GOPHER (1<<25)
#define CURLPROTO_SMB    (1<<26)
#define CURLPROTO_SMBS   (1<<27)
#define CURLPROTO_ALL    (~0) /* enable everything */

/* long may be 32 or 64 bits, but we should never depend on anything else
   but 32 */
#define CURLOPTTYPE_LONG          0
#define CURLOPTTYPE_OBJECTPOINT   10000
#define CURLOPTTYPE_STRINGPOINT   10000
#define CURLOPTTYPE_FUNCTIONPOINT 20000
#define CURLOPTTYPE_OFF_T         30000

/* *STRINGPOINT is an alias for OBJECTPOINT to allow tools to extract the
   string options from the header file */

/* name is uppercase CURLOPT_<name>,
   type is one of the defined CURLOPTTYPE_<type>
   number is unique identifier */
#ifdef CINIT
#undef CINIT
#endif

#ifdef CURL_ISOCPP
#define CINIT(na,t,nu) CURLOPT_ ## na = CURLOPTTYPE_ ## t + nu
#else
/* The macro "##" is ISO C, we assume pre-ISO C doesn't support it. */
#define LONG          CURLOPTTYPE_LONG
#define OBJECTPOINT   CURLOPTTYPE_OBJECTPOINT
#define STRINGPOINT   CURLOPTTYPE_OBJECTPOINT
#define FUNCTIONPOINT CURLOPTTYPE_FUNCTIONPOINT
#define OFF_T         CURLOPTTYPE_OFF_T
#define CINIT(name,type,number) CURLOPT_/**/name = type + number
#endif

/*
 * This macro-mania below setups the CURLOPT_[what] enum, to be used with
 * curl_easy_setopt(). The first argument in the CINIT() macro is the [what]
 * word.
 */

typedef enum {
  /* This is the FILE * or void * the regular output should be written to. */
  CINIT(WRITEDATA, OBJECTPOINT, 1),

  /* The full URL to get/put */
  CINIT(URL, STRINGPOINT, 2),

  /* Port number to connect to, if other than default. */
  CINIT(PORT, LONG, 3),

  /* Name of proxy to use. */
  CINIT(PROXY, STRINGPOINT, 4),

  /* "user:password;options" to use when fetching. */
  CINIT(USERPWD, STRINGPOINT, 5),

  /* "user:password" to use with proxy. */
  CINIT(PROXYUSERPWD, STRINGPOINT, 6),

  /* Range to get, specified as an ASCII string. */
  CINIT(RANGE, STRINGPOINT, 7),

  /* not used */

  /* Specified file stream to upload from (use as input): */
  CINIT(READDATA, OBJECTPOINT, 9),

  /* Buffer to receive error messages in, must be at least CURL_ERROR_SIZE
   * bytes big. */
  CINIT(ERRORBUFFER, OBJECTPOINT, 10),

  /* Function that will be called to store the output (instead of fwrite). The
   * parameters will use fwrite() syntax, make sure to follow them. */
  CINIT(WRITEFUNCTION, FUNCTIONPOINT, 11),

  /* Function that will be called to read the input (instead of fread). The
   * parameters will use fread() syntax, make sure to follow them. */
  CINIT(READFUNCTION, FUNCTIONPOINT, 12),

  /* Time-out the read operation after this amount of seconds */
  CINIT(TIMEOUT, LONG, 13),

  /* If the CURLOPT_INFILE is used, this can be used to inform libcurl about
   * how large the file being sent really is. That allows better error
   * checking and better verifies that the upload was successful. -1 means
   * unknown size.
   *
   * For large file support, there is also a _LARGE version of the key
   * which takes an off_t type, allowing platforms with larger off_t
   * sizes to handle larger files.  See below for INFILESIZE_LARGE.
   */
  CINIT(INFILESIZE, LONG, 14),

  /* POST static input fields. */
  CINIT(POSTFIELDS, OBJECTPOINT, 15),

  /* Set the referrer page (needed by some CGIs) */
  CINIT(REFERER, STRINGPOINT, 16),

  /* Set the FTP PORT string (interface name, named or numerical IP address)
     Use i.e '-' to use default address. */
  CINIT(FTPPORT, STRINGPOINT, 17),

  /* Set the User-Agent string (examined by some CGIs) */
  CINIT(USERAGENT, STRINGPOINT, 18),

  /* If the download receives less than "low speed limit" bytes/second
   * during "low speed time" seconds, the operations is aborted.
   * You could i.e if you have a pretty high speed connection, abort if
   * it is less than 2000 bytes/sec during 20 seconds.
   */

  /* Set the "low speed limit" */
  CINIT(LOW_SPEED_LIMIT, LONG, 19),

  /* Set the "low speed time" */
  CINIT(LOW_SPEED_TIME, LONG, 20),

  /* Set the continuation offset.
   *
   * Note there is also a _LARGE version of this key which uses
   * off_t types, allowing for large file offsets on platforms which
   * use larger-than-32-bit off_t's.  Look below for RESUME_FROM_LARGE.
   */
  CINIT(RESUME_FROM, LONG, 21),

  /* Set cookie in request: */
  CINIT(COOKIE, STRINGPOINT, 22),

  /* This points to a linked list of headers, struct curl_slist kind. This
     list is also used for RTSP (in spite of its name) */
  CINIT(HTTPHEADER, OBJECTPOINT, 23),

  /* This points to a linked list of post entries, struct curl_httppost */
  CINIT(HTTPPOST, OBJECTPOINT, 24),

  /* name of the file keeping your private SSL-certificate */
  CINIT(SSLCERT, STRINGPOINT, 25),

  /* password for the SSL or SSH private key */
  CINIT(KEYPASSWD, STRINGPOINT, 26),

  /* send TYPE parameter? */
  CINIT(CRLF, LONG, 27),

  /* send linked-list of QUOTE commands */
  CINIT(QUOTE, OBJECTPOINT, 28),

  /* send FILE * or void * to store headers to, if you use a callback it
     is simply passed to the callback unmodified */
  CINIT(HEADERDATA, OBJECTPOINT, 29),

  /* point to a file to read the initial cookies from, also enables
     "cookie awareness" */
  CINIT(COOKIEFILE, STRINGPOINT, 31),

  /* What version to specifically try to use.
     See CURL_SSLVERSION defines below. */
  CINIT(SSLVERSION, LONG, 32),

  /* What kind of HTTP time condition to use, see defines */
  CINIT(TIMECONDITION, LONG, 33),

  /* Time to use with the above condition. Specified in number of seconds
     since 1 Jan 1970 */
  CINIT(TIMEVALUE, LONG, 34),

  /* 35 = OBSOLETE */

  /* Custom request, for customizing the get command like
     HTTP: DELETE, TRACE and others
     FTP: to use a different list command
     */
  CINIT(CUSTOMREQUEST, STRINGPOINT, 36),

  /* FILE handle to use instead of stderr */
  CINIT(STDERR, OBJECTPOINT, 37),

  /* 38 is not used */

  /* send linked-list of post-transfer QUOTE commands */
  CINIT(POSTQUOTE, OBJECTPOINT, 39),

  CINIT(OBSOLETE40, OBJECTPOINT, 40), /* OBSOLETE, do not use! */

  CINIT(VERBOSE, LONG, 41),      /* talk a lot */
  CINIT(HEADER, LONG, 42),       /* throw the header out too */
  CINIT(NOPROGRESS, LONG, 43),   /* shut off the progress meter */
  CINIT(NOBODY, LONG, 44),       /* use HEAD to get http document */
  CINIT(FAILONERROR, LONG, 45),  /* no output on http error codes >= 400 */
  CINIT(UPLOAD, LONG, 46),       /* this is an upload */
  CINIT(POST, LONG, 47),         /* HTTP POST method */
  CINIT(DIRLISTONLY, LONG, 48),  /* bare names when listing directories */

  CINIT(APPEND, LONG, 50),       /* Append instead of overwrite on upload! */

  /* Specify whether to read the user+password from the .netrc or the URL.
   * This must be one of the CURL_NETRC_* enums below. */
  CINIT(NETRC, LONG, 51),

  CINIT(FOLLOWLOCATION, LONG, 52),  /* use Location: Luke! */

  CINIT(TRANSFERTEXT, LONG, 53), /* transfer data in text/ASCII format */
  CINIT(PUT, LONG, 54),          /* HTTP PUT */

  /* 55 = OBSOLETE */

  /* DEPRECATED
   * Function that will be called instead of the internal progress display
   * function. This function should be defined as the curl_progress_callback
   * prototype defines. */
  CINIT(PROGRESSFUNCTION, FUNCTIONPOINT, 56),

  /* Data passed to the CURLOPT_PROGRESSFUNCTION and CURLOPT_XFERINFOFUNCTION
     callbacks */
  CINIT(PROGRESSDATA, OBJECTPOINT, 57),
#define CURLOPT_XFERINFODATA CURLOPT_PROGRESSDATA

  /* We want the referrer field set automatically when following locations */
  CINIT(AUTOREFERER, LONG, 58),

  /* Port of the proxy, can be set in the proxy string as well with:
     "[host]:[port]" */
  CINIT(PROXYPORT, LONG, 59),

  /* size of the POST input data, if strlen() is not good to use */
  CINIT(POSTFIELDSIZE, LONG, 60),

  /* tunnel non-http operations through a HTTP proxy */
  CINIT(HTTPPROXYTUNNEL, LONG, 61),

  /* Set the interface string to use as outgoing network interface */
  CINIT(INTERFACE, STRINGPOINT, 62),

  /* Set the krb4/5 security level, this also enables krb4/5 awareness.  This
   * is a string, 'clear', 'safe', 'confidential' or 'private'.  If the string
   * is set but doesn't match one of these, 'private' will be used.  */
  CINIT(KRBLEVEL, STRINGPOINT, 63),

  /* Set if we should verify the peer in ssl handshake, set 1 to verify. */
  CINIT(SSL_VERIFYPEER, LONG, 64),

  /* The CApath or CAfile used to validate the peer certificate
     this option is used only if SSL_VERIFYPEER is true */
  CINIT(CAINFO, STRINGPOINT, 65),

  /* 66 = OBSOLETE */
  /* 67 = OBSOLETE */

  /* Maximum number of http redirects to follow */
  CINIT(MAXREDIRS, LONG, 68),

  /* Pass a long set to 1 to get the date of the requested document (if
     possible)! Pass a zero to shut it off. */
  CINIT(FILETIME, LONG, 69),

  /* This points to a linked list of telnet options */
  CINIT(TELNETOPTIONS, OBJECTPOINT, 70),

  /* Max amount of cached alive connections */
  CINIT(MAXCONNECTS, LONG, 71),

  CINIT(OBSOLETE72, LONG, 72), /* OBSOLETE, do not use! */

  /* 73 = OBSOLETE */

  /* Set to explicitly use a new connection for the upcoming transfer.
     Do not use this unless you're absolutely sure of this, as it makes the
     operation slower and is less friendly for the network. */
  CINIT(FRESH_CONNECT, LONG, 74),

  /* Set to explicitly forbid the upcoming transfer's connection to be re-used
     when done. Do not use this unless you're absolutely sure of this, as it
     makes the operation slower and is less friendly for the network. */
  CINIT(FORBID_REUSE, LONG, 75),

  /* Set to a file name that contains random data for libcurl to use to
     seed the random engine when doing SSL connects. */
  CINIT(RANDOM_FILE, STRINGPOINT, 76),

  /* Set to the Entropy Gathering Daemon socket pathname */
  CINIT(EGDSOCKET, STRINGPOINT, 77),

  /* Time-out connect operations after this amount of seconds, if connects are
     OK within this time, then fine... This only aborts the connect phase. */
  CINIT(CONNECTTIMEOUT, LONG, 78),

  /* Function that will be called to store headers (instead of fwrite). The
   * parameters will use fwrite() syntax, make sure to follow them. */
  CINIT(HEADERFUNCTION, FUNCTIONPOINT, 79),

  /* Set this to force the HTTP request to get back to GET. Only really usable
     if POST, PUT or a custom request have been used first.
   */
  CINIT(HTTPGET, LONG, 80),

  /* Set if we should verify the Common name from the peer certificate in ssl
   * handshake, set 1 to check existence, 2 to ensure that it matches the
   * provided hostname. */
  CINIT(SSL_VERIFYHOST, LONG, 81),

  /* Specify which file name to write all known cookies in after completed
     operation. Set file name to "-" (dash) to make it go to stdout. */
  CINIT(COOKIEJAR, STRINGPOINT, 82),

  /* Specify which SSL ciphers to use */
  CINIT(SSL_CIPHER_LIST, STRINGPOINT, 83),

  /* Specify which HTTP version to use! This must be set to one of the
     CURL_HTTP_VERSION* enums set below. */
  CINIT(HTTP_VERSION, LONG, 84),

  /* Specifically switch on or off the FTP engine's use of the EPSV command. By
     default, that one will always be attempted before the more traditional
     PASV command. */
  CINIT(FTP_USE_EPSV, LONG, 85),

  /* type of the file keeping your SSL-certificate ("DER", "PEM", "ENG") */
  CINIT(SSLCERTTYPE, STRINGPOINT, 86),

  /* name of the file keeping your private SSL-key */
  CINIT(SSLKEY, STRINGPOINT, 87),

  /* type of the file keeping your private SSL-key ("DER", "PEM", "ENG") */
  CINIT(SSLKEYTYPE, STRINGPOINT, 88),

  /* crypto engine for the SSL-sub system */
  CINIT(SSLENGINE, STRINGPOINT, 89),

  /* set the crypto engine for the SSL-sub system as default
     the param has no meaning...
   */
  CINIT(SSLENGINE_DEFAULT, LONG, 90),

  /* Non-zero value means to use the global dns cache */
  CINIT(DNS_USE_GLOBAL_CACHE, LONG, 91), /* DEPRECATED, do not use! */

  /* DNS cache timeout */
  CINIT(DNS_CACHE_TIMEOUT, LONG, 92),

  /* send linked-list of pre-transfer QUOTE commands */
  CINIT(PREQUOTE, OBJECTPOINT, 93),

  /* set the debug function */
  CINIT(DEBUGFUNCTION, FUNCTIONPOINT, 94),

  /* set the data for the debug function */
  CINIT(DEBUGDATA, OBJECTPOINT, 95),

  /* mark this as start of a cookie session */
  CINIT(COOKIESESSION, LONG, 96),

  /* The CApath directory used to validate the peer certificate
     this option is used only if SSL_VERIFYPEER is true */
  CINIT(CAPATH, STRINGPOINT, 97),

  /* Instruct libcurl to use a smaller receive buffer */
  CINIT(BUFFERSIZE, LONG, 98),

  /* Instruct libcurl to not use any signal/alarm handlers, even when using
     timeouts. This option is useful for multi-threaded applications.
     See libcurl-the-guide for more background information. */
  CINIT(NOSIGNAL, LONG, 99),

  /* Provide a CURLShare for mutexing non-ts data */
  CINIT(SHARE, OBJECTPOINT, 100),

  /* indicates type of proxy. accepted values are CURLPROXY_HTTP (default),
     CURLPROXY_HTTPS, CURLPROXY_SOCKS4, CURLPROXY_SOCKS4A and
     CURLPROXY_SOCKS5. */
  CINIT(PROXYTYPE, LONG, 101),

  /* Set the Accept-Encoding string. Use this to tell a server you would like
     the response to be compressed. Before 7.21.6, this was known as
     CURLOPT_ENCODING */
  CINIT(ACCEPT_ENCODING, STRINGPOINT, 102),

  /* Set pointer to private data */
  CINIT(PRIVATE, OBJECTPOINT, 103),

  /* Set aliases for HTTP 200 in the HTTP Response header */
  CINIT(HTTP200ALIASES, OBJECTPOINT, 104),

  /* Continue to send authentication (user+password) when following locations,
     even when hostname changed. This can potentially send off the name
     and password to whatever host the server decides. */
  CINIT(UNRESTRICTED_AUTH, LONG, 105),

  /* Specifically switch on or off the FTP engine's use of the EPRT command (
     it also disables the LPRT attempt). By default, those ones will always be
     attempted before the good old traditional PORT command. */
  CINIT(FTP_USE_EPRT, LONG, 106),

  /* Set this to a bitmask value to enable the particular authentications
     methods you like. Use this in combination with CURLOPT_USERPWD.
     Note that setting multiple bits may cause extra network round-trips. */
  CINIT(HTTPAUTH, LONG, 107),

  /* Set the ssl context callback function, currently only for OpenSSL ssl_ctx
     in second argument. The function must be matching the
     curl_ssl_ctx_callback proto. */
  CINIT(SSL_CTX_FUNCTION, FUNCTIONPOINT, 108),

  /* Set the userdata for the ssl context callback function's third
     argument */
  CINIT(SSL_CTX_DATA, OBJECTPOINT, 109),

  /* FTP Option that causes missing dirs to be created on the remote server.
     In 7.19.4 we introduced the convenience enums for this option using the
     CURLFTP_CREATE_DIR prefix.
  */
  CINIT(FTP_CREATE_MISSING_DIRS, LONG, 110),

  /* Set this to a bitmask value to enable the particular authentications
     methods you like. Use this in combination with CURLOPT_PROXYUSERPWD.
     Note that setting multiple bits may cause extra network round-trips. */
  CINIT(PROXYAUTH, LONG, 111),

  /* FTP option that changes the timeout, in seconds, associated with
     getting a response.  This is different from transfer timeout time and
     essentially places a demand on the FTP server to acknowledge commands
     in a timely manner. */
  CINIT(FTP_RESPONSE_TIMEOUT, LONG, 112),
#define CURLOPT_SERVER_RESPONSE_TIMEOUT CURLOPT_FTP_RESPONSE_TIMEOUT

  /* Set this option to one of the CURL_IPRESOLVE_* defines (see below) to
     tell libcurl to resolve names to those IP versions only. This only has
     affect on systems with support for more than one, i.e IPv4 _and_ IPv6. */
  CINIT(IPRESOLVE, LONG, 113),

  /* Set this option to limit the size of a file that will be downloaded from
     an HTTP or FTP server.

     Note there is also _LARGE version which adds large file support for
     platforms which have larger off_t sizes.  See MAXFILESIZE_LARGE below. */
  CINIT(MAXFILESIZE, LONG, 114),

  /* See the comment for INFILESIZE above, but in short, specifies
   * the size of the file being uploaded.  -1 means unknown.
   */
  CINIT(INFILESIZE_LARGE, OFF_T, 115),

  /* Sets the continuation offset.  There is also a LONG version of this;
   * look above for RESUME_FROM.
   */
  CINIT(RESUME_FROM_LARGE, OFF_T, 116),

  /* Sets the maximum size of data that will be downloaded from
   * an HTTP or FTP server.  See MAXFILESIZE above for the LONG version.
   */
  CINIT(MAXFILESIZE_LARGE, OFF_T, 117),

  /* Set this option to the file name of your .netrc file you want libcurl
     to parse (using the CURLOPT_NETRC option). If not set, libcurl will do
     a poor attempt to find the user's home directory and check for a .netrc
     file in there. */
  CINIT(NETRC_FILE, STRINGPOINT, 118),

  /* Enable SSL/TLS for FTP, pick one of:
     CURLUSESSL_TRY     - try using SSL, proceed anyway otherwise
     CURLUSESSL_CONTROL - SSL for the control connection or fail
     CURLUSESSL_ALL     - SSL for all communication or fail
  */
  CINIT(USE_SSL, LONG, 119),

  /* The _LARGE version of the standard POSTFIELDSIZE option */
  CINIT(POSTFIELDSIZE_LARGE, OFF_T, 120),

  /* Enable/disable the TCP Nagle algorithm */
  CINIT(TCP_NODELAY, LONG, 121),

  /* 122 OBSOLETE, used in 7.12.3. Gone in 7.13.0 */
  /* 123 OBSOLETE. Gone in 7.16.0 */
  /* 124 OBSOLETE, used in 7.12.3. Gone in 7.13.0 */
  /* 125 OBSOLETE, used in 7.12.3. Gone in 7.13.0 */
  /* 126 OBSOLETE, used in 7.12.3. Gone in 7.13.0 */
  /* 127 OBSOLETE. Gone in 7.16.0 */
  /* 128 OBSOLETE. Gone in 7.16.0 */

  /* When FTP over SSL/TLS is selected (with CURLOPT_USE_SSL), this option
     can be used to change libcurl's default action which is to first try
     "AUTH SSL" and then "AUTH TLS" in this order, and proceed when a OK
     response has been received.

     Available parameters are:
     CURLFTPAUTH_DEFAULT - let libcurl decide
     CURLFTPAUTH_SSL     - try "AUTH SSL" first, then TLS
     CURLFTPAUTH_TLS     - try "AUTH TLS" first, then SSL
  */
  CINIT(FTPSSLAUTH, LONG, 129),

  CINIT(IOCTLFUNCTION, FUNCTIONPOINT, 130),
  CINIT(IOCTLDATA, OBJECTPOINT, 131),

  /* 132 OBSOLETE. Gone in 7.16.0 */
  /* 133 OBSOLETE. Gone in 7.16.0 */

  /* zero terminated string for pass on to the FTP server when asked for
     "account" info */
  CINIT(FTP_ACCOUNT, STRINGPOINT, 134),

  /* feed cookie into cookie engine */
  CINIT(COOKIELIST, STRINGPOINT, 135),

  /* ignore Content-Length */
  CINIT(IGNORE_CONTENT_LENGTH, LONG, 136),

  /* Set to non-zero to skip the IP address received in a 227 PASV FTP server
     response. Typically used for FTP-SSL purposes but is not restricted to
     that. libcurl will then instead use the same IP address it used for the
     control connection. */
  CINIT(FTP_SKIP_PASV_IP, LONG, 137),

  /* Select "file method" to use when doing FTP, see the curl_ftpmethod
     above. */
  CINIT(FTP_FILEMETHOD, LONG, 138),

  /* Local port number to bind the socket to */
  CINIT(LOCALPORT, LONG, 139),

  /* Number of ports to try, including the first one set with LOCALPORT.
     Thus, setting it to 1 will make no additional attempts but the first.
  */
  CINIT(LOCALPORTRANGE, LONG, 140),

  /* no transfer, set up connection and let application use the socket by
     extracting it with CURLINFO_LASTSOCKET */
  CINIT(CONNECT_ONLY, LONG, 141),

  /* Function that will be called to convert from the
     network encoding (instead of using the iconv calls in libcurl) */
  CINIT(CONV_FROM_NETWORK_FUNCTION, FUNCTIONPOINT, 142),

  /* Function that will be called to convert to the
     network encoding (instead of using the iconv calls in libcurl) */
  CINIT(CONV_TO_NETWORK_FUNCTION, FUNCTIONPOINT, 143),

  /* Function that will be called to convert from UTF8
     (instead of using the iconv calls in libcurl)
     Note that this is used only for SSL certificate processing */
  CINIT(CONV_FROM_UTF8_FUNCTION, FUNCTIONPOINT, 144),

  /* if the connection proceeds too quickly then need to slow it down */
  /* limit-rate: maximum number of bytes per second to send or receive */
  CINIT(MAX_SEND_SPEED_LARGE, OFF_T, 145),
  CINIT(MAX_RECV_SPEED_LARGE, OFF_T, 146),

  /* Pointer to command string to send if USER/PASS fails. */
  CINIT(FTP_ALTERNATIVE_TO_USER, STRINGPOINT, 147),

  /* callback function for setting socket options */
  CINIT(SOCKOPTFUNCTION, FUNCTIONPOINT, 148),
  CINIT(SOCKOPTDATA, OBJECTPOINT, 149),

  /* set to 0 to disable session ID re-use for this transfer, default is
     enabled (== 1) */
  CINIT(SSL_SESSIONID_CACHE, LONG, 150),

  /* allowed SSH authentication methods */
  CINIT(SSH_AUTH_TYPES, LONG, 151),

  /* Used by scp/sftp to do public/private key authentication */
  CINIT(SSH_PUBLIC_KEYFILE, STRINGPOINT, 152),
  CINIT(SSH_PRIVATE_KEYFILE, STRINGPOINT, 153),

  /* Send CCC (Clear Command Channel) after authentication */
  CINIT(FTP_SSL_CCC, LONG, 154),

  /* Same as TIMEOUT and CONNECTTIMEOUT, but with ms resolution */
  CINIT(TIMEOUT_MS, LONG, 155),
  CINIT(CONNECTTIMEOUT_MS, LONG, 156),

  /* set to zero to disable the libcurl's decoding and thus pass the raw body
     data to the application even when it is encoded/compressed */
  CINIT(HTTP_TRANSFER_DECODING, LONG, 157),
  CINIT(HTTP_CONTENT_DECODING, LONG, 158),

  /* Permission used when creating new files and directories on the remote
     server for protocols that support it, SFTP/SCP/FILE */
  CINIT(NEW_FILE_PERMS, LONG, 159),
  CINIT(NEW_DIRECTORY_PERMS, LONG, 160),

  /* Set the behaviour of POST when redirecting. Values must be set to one
     of CURL_REDIR* defines below. This used to be called CURLOPT_POST301 */
  CINIT(POSTREDIR, LONG, 161),

  /* used by scp/sftp to verify the host's public key */
  CINIT(SSH_HOST_PUBLIC_KEY_MD5, STRINGPOINT, 162),

  /* Callback function for opening socket (instead of socket(2)). Optionally,
     callback is able change the address or refuse to connect returning
     CURL_SOCKET_BAD.  The callback should have type
     curl_opensocket_callback */
  CINIT(OPENSOCKETFUNCTION, FUNCTIONPOINT, 163),
  CINIT(OPENSOCKETDATA, OBJECTPOINT, 164),

  /* POST volatile input fields. */
  CINIT(COPYPOSTFIELDS, OBJECTPOINT, 165),

  /* set transfer mode (;type=<a|i>) when doing FTP via an HTTP proxy */
  CINIT(PROXY_TRANSFER_MODE, LONG, 166),

  /* Callback function for seeking in the input stream */
  CINIT(SEEKFUNCTION, FUNCTIONPOINT, 167),
  CINIT(SEEKDATA, OBJECTPOINT, 168),

  /* CRL file */
  CINIT(CRLFILE, STRINGPOINT, 169),

  /* Issuer certificate */
  CINIT(ISSUERCERT, STRINGPOINT, 170),

  /* (IPv6) Address scope */
  CINIT(ADDRESS_SCOPE, LONG, 171),

  /* Collect certificate chain info and allow it to get retrievable with
     CURLINFO_CERTINFO after the transfer is complete. */
  CINIT(CERTINFO, LONG, 172),

  /* "name" and "pwd" to use when fetching. */
  CINIT(USERNAME, STRINGPOINT, 173),
  CINIT(PASSWORD, STRINGPOINT, 174),

    /* "name" and "pwd" to use with Proxy when fetching. */
  CINIT(PROXYUSERNAME, STRINGPOINT, 175),
  CINIT(PROXYPASSWORD, STRINGPOINT, 176),

  /* Comma separated list of hostnames defining no-proxy zones. These should
     match both hostnames directly, and hostnames within a domain. For
     example, local.com will match local.com and www.local.com, but NOT
     notlocal.com or www.notlocal.com. For compatibility with other
     implementations of this, .local.com will be considered to be the same as
     local.com. A single * is the only valid wildcard, and effectively
     disables the use of proxy. */
  CINIT(NOPROXY, STRINGPOINT, 177),

  /* block size for TFTP transfers */
  CINIT(TFTP_BLKSIZE, LONG, 178),

  /* Socks Service */
  CINIT(SOCKS5_GSSAPI_SERVICE, STRINGPOINT, 179), /* DEPRECATED, do not use! */

  /* Socks Service */
  CINIT(SOCKS5_GSSAPI_NEC, LONG, 180),

  /* set the bitmask for the protocols that are allowed to be used for the
     transfer, which thus helps the app which takes URLs from users or other
     external inputs and want to restrict what protocol(s) to deal
     with. Defaults to CURLPROTO_ALL. */
  CINIT(PROTOCOLS, LONG, 181),

  /* set the bitmask for the protocols that libcurl is allowed to follow to,
     as a subset of the CURLOPT_PROTOCOLS ones. That means the protocol needs
     to be set in both bitmasks to be allowed to get redirected to. Defaults
     to all protocols except FILE and SCP. */
  CINIT(REDIR_PROTOCOLS, LONG, 182),

  /* set the SSH knownhost file name to use */
  CINIT(SSH_KNOWNHOSTS, STRINGPOINT, 183),

  /* set the SSH host key callback, must point to a curl_sshkeycallback
     function */
  CINIT(SSH_KEYFUNCTION, FUNCTIONPOINT, 184),

  /* set the SSH host key callback custom pointer */
  CINIT(SSH_KEYDATA, OBJECTPOINT, 185),

  /* set the SMTP mail originator */
  CINIT(MAIL_FROM, STRINGPOINT, 186),

  /* set the list of SMTP mail receiver(s) */
  CINIT(MAIL_RCPT, OBJECTPOINT, 187),

  /* FTP: send PRET before PASV */
  CINIT(FTP_USE_PRET, LONG, 188),

  /* RTSP request method (OPTIONS, SETUP, PLAY, etc...) */
  CINIT(RTSP_REQUEST, LONG, 189),

  /* The RTSP session identifier */
  CINIT(RTSP_SESSION_ID, STRINGPOINT, 190),

  /* The RTSP stream URI */
  CINIT(RTSP_STREAM_URI, STRINGPOINT, 191),

  /* The Transport: header to use in RTSP requests */
  CINIT(RTSP_TRANSPORT, STRINGPOINT, 192),

  /* Manually initialize the client RTSP CSeq for this handle */
  CINIT(RTSP_CLIENT_CSEQ, LONG, 193),

  /* Manually initialize the server RTSP CSeq for this handle */
  CINIT(RTSP_SERVER_CSEQ, LONG, 194),

  /* The stream to pass to INTERLEAVEFUNCTION. */
  CINIT(INTERLEAVEDATA, OBJECTPOINT, 195),

  /* Let the application define a custom write method for RTP data */
  CINIT(INTERLEAVEFUNCTION, FUNCTIONPOINT, 196),

  /* Turn on wildcard matching */
  CINIT(WILDCARDMATCH, LONG, 197),

  /* Directory matching callback called before downloading of an
     individual file (chunk) started */
  CINIT(CHUNK_BGN_FUNCTION, FUNCTIONPOINT, 198),

  /* Directory matching callback called after the file (chunk)
     was downloaded, or skipped */
  CINIT(CHUNK_END_FUNCTION, FUNCTIONPOINT, 199),

  /* Change match (fnmatch-like) callback for wildcard matching */
  CINIT(FNMATCH_FUNCTION, FUNCTIONPOINT, 200),

  /* Let the application define custom chunk data pointer */
  CINIT(CHUNK_DATA, OBJECTPOINT, 201),

  /* FNMATCH_FUNCTION user pointer */
  CINIT(FNMATCH_DATA, OBJECTPOINT, 202),

  /* send linked-list of name:port:address sets */
  CINIT(RESOLVE, OBJECTPOINT, 203),

  /* Set a username for authenticated TLS */
  CINIT(TLSAUTH_USERNAME, STRINGPOINT, 204),

  /* Set a password for authenticated TLS */
  CINIT(TLSAUTH_PASSWORD, STRINGPOINT, 205),

  /* Set authentication type for authenticated TLS */
  CINIT(TLSAUTH_TYPE, STRINGPOINT, 206),

  /* Set to 1 to enable the "TE:" header in HTTP requests to ask for
     compressed transfer-encoded responses. Set to 0 to disable the use of TE:
     in outgoing requests. The current default is 0, but it might change in a
     future libcurl release.

     libcurl will ask for the compressed methods it knows of, and if that
     isn't any, it will not ask for transfer-encoding at all even if this
     option is set to 1.

  */
  CINIT(TRANSFER_ENCODING, LONG, 207),

  /* Callback function for closing socket (instead of close(2)). The callback
     should have type curl_closesocket_callback */
  CINIT(CLOSESOCKETFUNCTION, FUNCTIONPOINT, 208),
  CINIT(CLOSESOCKETDATA, OBJECTPOINT, 209),

  /* allow GSSAPI credential delegation */
  CINIT(GSSAPI_DELEGATION, LONG, 210),

  /* Set the name servers to use for DNS resolution */
  CINIT(DNS_SERVERS, STRINGPOINT, 211),

  /* Time-out accept operations (currently for FTP only) after this amount
     of milliseconds. */
  CINIT(ACCEPTTIMEOUT_MS, LONG, 212),

  /* Set TCP keepalive */
  CINIT(TCP_KEEPALIVE, LONG, 213),

  /* non-universal keepalive knobs (Linux, AIX, HP-UX, more) */
  CINIT(TCP_KEEPIDLE, LONG, 214),
  CINIT(TCP_KEEPINTVL, LONG, 215),

  /* Enable/disable specific SSL features with a bitmask, see CURLSSLOPT_* */
  CINIT(SSL_OPTIONS, LONG, 216),

  /* Set the SMTP auth originator */
  CINIT(MAIL_AUTH, STRINGPOINT, 217),

  /* Enable/disable SASL initial response */
  CINIT(SASL_IR, LONG, 218),

  /* Function that will be called instead of the internal progress display
   * function. This function should be defined as the curl_xferinfo_callback
   * prototype defines. (Deprecates CURLOPT_PROGRESSFUNCTION) */
  CINIT(XFERINFOFUNCTION, FUNCTIONPOINT, 219),

  /* The XOAUTH2 bearer token */
  CINIT(XOAUTH2_BEARER, STRINGPOINT, 220),

  /* Set the interface string to use as outgoing network
   * interface for DNS requests.
   * Only supported by the c-ares DNS backend */
  CINIT(DNS_INTERFACE, STRINGPOINT, 221),

  /* Set the local IPv4 address to use for outgoing DNS requests.
   * Only supported by the c-ares DNS backend */
  CINIT(DNS_LOCAL_IP4, STRINGPOINT, 222),

  /* Set the local IPv6 address to use for outgoing DNS requests.
   * Only supported by the c-ares DNS backend */
  CINIT(DNS_LOCAL_IP6, STRINGPOINT, 223),

  /* Set authentication options directly */
  CINIT(LOGIN_OPTIONS, STRINGPOINT, 224),

  /* Enable/disable TLS NPN extension (http2 over ssl might fail without) */
  CINIT(SSL_ENABLE_NPN, LONG, 225),

  /* Enable/disable TLS ALPN extension (http2 over ssl might fail without) */
  CINIT(SSL_ENABLE_ALPN, LONG, 226),

  /* Time to wait for a response to a HTTP request containing an
   * Expect: 100-continue header before sending the data anyway. */
  CINIT(EXPECT_100_TIMEOUT_MS, LONG, 227),

  /* This points to a linked list of headers used for proxy requests only,
     struct curl_slist kind */
  CINIT(PROXYHEADER, OBJECTPOINT, 228),

  /* Pass in a bitmask of "header options" */
  CINIT(HEADEROPT, LONG, 229),

  /* The public key in DER form used to validate the peer public key
     this option is used only if SSL_VERIFYPEER is true */
  CINIT(PINNEDPUBLICKEY, STRINGPOINT, 230),

  /* Path to Unix domain socket */
  CINIT(UNIX_SOCKET_PATH, STRINGPOINT, 231),

  /* Set if we should verify the certificate status. */
  CINIT(SSL_VERIFYSTATUS, LONG, 232),

  /* Set if we should enable TLS false start. */
  CINIT(SSL_FALSESTART, LONG, 233),

  /* Do not squash dot-dot sequences */
  CINIT(PATH_AS_IS, LONG, 234),

  /* Proxy Service Name */
  CINIT(PROXY_SERVICE_NAME, STRINGPOINT, 235),

  /* Service Name */
  CINIT(SERVICE_NAME, STRINGPOINT, 236),

  /* Wait/don't wait for pipe/mutex to clarify */
  CINIT(PIPEWAIT, LONG, 237),

  /* Set the protocol used when curl is given a URL without a protocol */
  CINIT(DEFAULT_PROTOCOL, STRINGPOINT, 238),

  /* Set stream weight, 1 - 256 (default is 16) */
  CINIT(STREAM_WEIGHT, LONG, 239),

  /* Set stream dependency on another CURL handle */
  CINIT(STREAM_DEPENDS, OBJECTPOINT, 240),

  /* Set E-xclusive stream dependency on another CURL handle */
  CINIT(STREAM_DEPENDS_E, OBJECTPOINT, 241),

  /* Do not send any tftp option requests to the server */
  CINIT(TFTP_NO_OPTIONS, LONG, 242),

  /* Linked-list of host:port:connect-to-host:connect-to-port,
     overrides the URL's host:port (only for the network layer) */
  CINIT(CONNECT_TO, OBJECTPOINT, 243),

  /* Set TCP Fast Open */
  CINIT(TCP_FASTOPEN, LONG, 244),

  /* Continue to send data if the server responds early with an
   * HTTP status code >= 300 */
  CINIT(KEEP_SENDING_ON_ERROR, LONG, 245),

  /* The CApath or CAfile used to validate the proxy certificate
     this option is used only if PROXY_SSL_VERIFYPEER is true */
  CINIT(PROXY_CAINFO, STRINGPOINT, 246),

  /* The CApath directory used to validate the proxy certificate
     this option is used only if PROXY_SSL_VERIFYPEER is true */
  CINIT(PROXY_CAPATH, STRINGPOINT, 247),

  /* Set if we should verify the proxy in ssl handshake,
     set 1 to verify. */
  CINIT(PROXY_SSL_VERIFYPEER, LONG, 248),

  /* Set if we should verify the Common name from the proxy certificate in ssl
   * handshake, set 1 to check existence, 2 to ensure that it matches
   * the provided hostname. */
  CINIT(PROXY_SSL_VERIFYHOST, LONG, 249),

  /* What version to specifically try to use for proxy.
     See CURL_SSLVERSION defines below. */
  CINIT(PROXY_SSLVERSION, LONG, 250),

  /* Set a username for authenticated TLS for proxy */
  CINIT(PROXY_TLSAUTH_USERNAME, STRINGPOINT, 251),

  /* Set a password for authenticated TLS for proxy */
  CINIT(PROXY_TLSAUTH_PASSWORD, STRINGPOINT, 252),

  /* Set authentication type for authenticated TLS for proxy */
  CINIT(PROXY_TLSAUTH_TYPE, STRINGPOINT, 253),

  /* name of the file keeping your private SSL-certificate for proxy */
  CINIT(PROXY_SSLCERT, STRINGPOINT, 254),

  /* type of the file keeping your SSL-certificate ("DER", "PEM", "ENG") for
     proxy */
  CINIT(PROXY_SSLCERTTYPE, STRINGPOINT, 255),

  /* name of the file keeping your private SSL-key for proxy */
  CINIT(PROXY_SSLKEY, STRINGPOINT, 256),

  /* type of the file keeping your private SSL-key ("DER", "PEM", "ENG") for
     proxy */
  CINIT(PROXY_SSLKEYTYPE, STRINGPOINT, 257),

  /* password for the SSL private key for proxy */
  CINIT(PROXY_KEYPASSWD, STRINGPOINT, 258),

  /* Specify which SSL ciphers to use for proxy */
  CINIT(PROXY_SSL_CIPHER_LIST, STRINGPOINT, 259),

  /* CRL file for proxy */
  CINIT(PROXY_CRLFILE, STRINGPOINT, 260),

  /* Enable/disable specific SSL features with a bitmask for proxy, see
     CURLSSLOPT_* */
  CINIT(PROXY_SSL_OPTIONS, LONG, 261),

  /* Name of pre proxy to use. */
  CINIT(PRE_PROXY, STRINGPOINT, 262),

  /* The public key in DER form used to validate the proxy public key
     this option is used only if PROXY_SSL_VERIFYPEER is true */
  CINIT(PROXY_PINNEDPUBLICKEY, STRINGPOINT, 263),

  /* Path to an abstract Unix domain socket */
  CINIT(ABSTRACT_UNIX_SOCKET, STRINGPOINT, 264),

  /* Suppress proxy CONNECT response headers from user callbacks */
  CINIT(SUPPRESS_CONNECT_HEADERS, LONG, 265),

  /* The request target, instead of extracted from the URL */
  CINIT(REQUEST_TARGET, STRINGPOINT, 266),

  /* bitmask of allowed auth methods for connections to SOCKS5 proxies */
  CINIT(SOCKS5_AUTH, LONG, 267),

  /* Enable/disable SSH compression */
  CINIT(SSH_COMPRESSION, LONG, 268),

  /* Post MIME data. */
  CINIT(MIMEPOST, OBJECTPOINT, 269),

<<<<<<< HEAD
  /* shuffle addresses before use when DNS returns multiple */
  CINIT(DNS_SHUFFLE_ADDRESSES, LONG, 270),
=======
  /* Time to use with the CURLOPT_TIMECONDITION. Specified in number of
     seconds since 1 Jan 1970. */
  CINIT(TIMEVALUE_LARGE, OFF_T, 270),

  /* Head start in milliseconds to give happy eyeballs. */
  CINIT(HAPPY_EYEBALLS_TIMEOUT_MS, LONG, 271),

  /* Function that will be called before a resolver request is made */
  CINIT(RESOLVER_START_FUNCTION, FUNCTIONPOINT, 272),

  /* User data to pass to the resolver start callback. */
  CINIT(RESOLVER_START_DATA, OBJECTPOINT, 273),
>>>>>>> c87c71b3

  CURLOPT_LASTENTRY /* the last unused */
} CURLoption;

#ifndef CURL_NO_OLDIES /* define this to test if your app builds with all
                          the obsolete stuff removed! */

/* Backwards compatibility with older names */
/* These are scheduled to disappear by 2011 */

/* This was added in version 7.19.1 */
#define CURLOPT_POST301 CURLOPT_POSTREDIR

/* These are scheduled to disappear by 2009 */

/* The following were added in 7.17.0 */
#define CURLOPT_SSLKEYPASSWD CURLOPT_KEYPASSWD
#define CURLOPT_FTPAPPEND CURLOPT_APPEND
#define CURLOPT_FTPLISTONLY CURLOPT_DIRLISTONLY
#define CURLOPT_FTP_SSL CURLOPT_USE_SSL

/* The following were added earlier */

#define CURLOPT_SSLCERTPASSWD CURLOPT_KEYPASSWD
#define CURLOPT_KRB4LEVEL CURLOPT_KRBLEVEL

#else
/* This is set if CURL_NO_OLDIES is defined at compile-time */
#undef CURLOPT_DNS_USE_GLOBAL_CACHE /* soon obsolete */
#endif


  /* Below here follows defines for the CURLOPT_IPRESOLVE option. If a host
     name resolves addresses using more than one IP protocol version, this
     option might be handy to force libcurl to use a specific IP version. */
#define CURL_IPRESOLVE_WHATEVER 0 /* default, resolves addresses to all IP
                                     versions that your system allows */
#define CURL_IPRESOLVE_V4       1 /* resolve to IPv4 addresses */
#define CURL_IPRESOLVE_V6       2 /* resolve to IPv6 addresses */

  /* three convenient "aliases" that follow the name scheme better */
#define CURLOPT_RTSPHEADER CURLOPT_HTTPHEADER

  /* These enums are for use with the CURLOPT_HTTP_VERSION option. */
enum {
  CURL_HTTP_VERSION_NONE, /* setting this means we don't care, and that we'd
                             like the library to choose the best possible
                             for us! */
  CURL_HTTP_VERSION_1_0,  /* please use HTTP 1.0 in the request */
  CURL_HTTP_VERSION_1_1,  /* please use HTTP 1.1 in the request */
  CURL_HTTP_VERSION_2_0,  /* please use HTTP 2 in the request */
  CURL_HTTP_VERSION_2TLS, /* use version 2 for HTTPS, version 1.1 for HTTP */
  CURL_HTTP_VERSION_2_PRIOR_KNOWLEDGE,  /* please use HTTP 2 without HTTP/1.1
                                           Upgrade */

  CURL_HTTP_VERSION_LAST /* *ILLEGAL* http version */
};

/* Convenience definition simple because the name of the version is HTTP/2 and
   not 2.0. The 2_0 version of the enum name was set while the version was
   still planned to be 2.0 and we stick to it for compatibility. */
#define CURL_HTTP_VERSION_2 CURL_HTTP_VERSION_2_0

/*
 * Public API enums for RTSP requests
 */
enum {
    CURL_RTSPREQ_NONE, /* first in list */
    CURL_RTSPREQ_OPTIONS,
    CURL_RTSPREQ_DESCRIBE,
    CURL_RTSPREQ_ANNOUNCE,
    CURL_RTSPREQ_SETUP,
    CURL_RTSPREQ_PLAY,
    CURL_RTSPREQ_PAUSE,
    CURL_RTSPREQ_TEARDOWN,
    CURL_RTSPREQ_GET_PARAMETER,
    CURL_RTSPREQ_SET_PARAMETER,
    CURL_RTSPREQ_RECORD,
    CURL_RTSPREQ_RECEIVE,
    CURL_RTSPREQ_LAST /* last in list */
};

  /* These enums are for use with the CURLOPT_NETRC option. */
enum CURL_NETRC_OPTION {
  CURL_NETRC_IGNORED,     /* The .netrc will never be read.
                           * This is the default. */
  CURL_NETRC_OPTIONAL,    /* A user:password in the URL will be preferred
                           * to one in the .netrc. */
  CURL_NETRC_REQUIRED,    /* A user:password in the URL will be ignored.
                           * Unless one is set programmatically, the .netrc
                           * will be queried. */
  CURL_NETRC_LAST
};

enum {
  CURL_SSLVERSION_DEFAULT,
  CURL_SSLVERSION_TLSv1, /* TLS 1.x */
  CURL_SSLVERSION_SSLv2,
  CURL_SSLVERSION_SSLv3,
  CURL_SSLVERSION_TLSv1_0,
  CURL_SSLVERSION_TLSv1_1,
  CURL_SSLVERSION_TLSv1_2,
  CURL_SSLVERSION_TLSv1_3,

  CURL_SSLVERSION_LAST /* never use, keep last */
};

enum {
  CURL_SSLVERSION_MAX_NONE =     0,
  CURL_SSLVERSION_MAX_DEFAULT =  (CURL_SSLVERSION_TLSv1   << 16),
  CURL_SSLVERSION_MAX_TLSv1_0 =  (CURL_SSLVERSION_TLSv1_0 << 16),
  CURL_SSLVERSION_MAX_TLSv1_1 =  (CURL_SSLVERSION_TLSv1_1 << 16),
  CURL_SSLVERSION_MAX_TLSv1_2 =  (CURL_SSLVERSION_TLSv1_2 << 16),
  CURL_SSLVERSION_MAX_TLSv1_3 =  (CURL_SSLVERSION_TLSv1_3 << 16),

  /* never use, keep last */
  CURL_SSLVERSION_MAX_LAST =     (CURL_SSLVERSION_LAST    << 16)
};

enum CURL_TLSAUTH {
  CURL_TLSAUTH_NONE,
  CURL_TLSAUTH_SRP,
  CURL_TLSAUTH_LAST /* never use, keep last */
};

/* symbols to use with CURLOPT_POSTREDIR.
   CURL_REDIR_POST_301, CURL_REDIR_POST_302 and CURL_REDIR_POST_303
   can be bitwise ORed so that CURL_REDIR_POST_301 | CURL_REDIR_POST_302
   | CURL_REDIR_POST_303 == CURL_REDIR_POST_ALL */

#define CURL_REDIR_GET_ALL  0
#define CURL_REDIR_POST_301 1
#define CURL_REDIR_POST_302 2
#define CURL_REDIR_POST_303 4
#define CURL_REDIR_POST_ALL \
    (CURL_REDIR_POST_301|CURL_REDIR_POST_302|CURL_REDIR_POST_303)

typedef enum {
  CURL_TIMECOND_NONE,

  CURL_TIMECOND_IFMODSINCE,
  CURL_TIMECOND_IFUNMODSINCE,
  CURL_TIMECOND_LASTMOD,

  CURL_TIMECOND_LAST
} curl_TimeCond;

/* Special size_t value signaling a zero-terminated string. */
#define CURL_ZERO_TERMINATED ((size_t) -1)

/* curl_strequal() and curl_strnequal() are subject for removal in a future
   release */
CURL_EXTERN int curl_strequal(const char *s1, const char *s2);
CURL_EXTERN int curl_strnequal(const char *s1, const char *s2, size_t n);

/* Mime/form handling support. */
typedef struct curl_mime_s      curl_mime;      /* Mime context. */
typedef struct curl_mimepart_s  curl_mimepart;  /* Mime part context. */

/*
 * NAME curl_mime_init()
 *
 * DESCRIPTION
 *
 * Create a mime context and return its handle. The easy parameter is the
 * target handle.
 */
CURL_EXTERN curl_mime *curl_mime_init(CURL *easy);

/*
 * NAME curl_mime_free()
 *
 * DESCRIPTION
 *
 * release a mime handle and its substructures.
 */
CURL_EXTERN void curl_mime_free(curl_mime *mime);

/*
 * NAME curl_mime_addpart()
 *
 * DESCRIPTION
 *
 * Append a new empty part to the given mime context and return a handle to
 * the created part.
 */
CURL_EXTERN curl_mimepart *curl_mime_addpart(curl_mime *mime);

/*
 * NAME curl_mime_name()
 *
 * DESCRIPTION
 *
 * Set mime/form part name.
 */
CURL_EXTERN CURLcode curl_mime_name(curl_mimepart *part, const char *name);

/*
 * NAME curl_mime_filename()
 *
 * DESCRIPTION
 *
 * Set mime part remote file name.
 */
CURL_EXTERN CURLcode curl_mime_filename(curl_mimepart *part,
                                        const char *filename);

/*
 * NAME curl_mime_type()
 *
 * DESCRIPTION
 *
 * Set mime part type.
 */
CURL_EXTERN CURLcode curl_mime_type(curl_mimepart *part, const char *mimetype);

/*
 * NAME curl_mime_encoder()
 *
 * DESCRIPTION
 *
 * Set mime data transfer encoder.
 */
CURL_EXTERN CURLcode curl_mime_encoder(curl_mimepart *part,
                                       const char *encoding);

/*
 * NAME curl_mime_data()
 *
 * DESCRIPTION
 *
 * Set mime part data source from memory data,
 */
CURL_EXTERN CURLcode curl_mime_data(curl_mimepart *part,
                                    const char *data, size_t datasize);

/*
 * NAME curl_mime_filedata()
 *
 * DESCRIPTION
 *
 * Set mime part data source from named file.
 */
CURL_EXTERN CURLcode curl_mime_filedata(curl_mimepart *part,
                                        const char *filename);

/*
 * NAME curl_mime_data_cb()
 *
 * DESCRIPTION
 *
 * Set mime part data source from callback function.
 */
CURL_EXTERN CURLcode curl_mime_data_cb(curl_mimepart *part,
                                       curl_off_t datasize,
                                       curl_read_callback readfunc,
                                       curl_seek_callback seekfunc,
                                       curl_free_callback freefunc,
                                       void *arg);

/*
 * NAME curl_mime_subparts()
 *
 * DESCRIPTION
 *
 * Set mime part data source from subparts.
 */
CURL_EXTERN CURLcode curl_mime_subparts(curl_mimepart *part,
                                        curl_mime *subparts);
/*
 * NAME curl_mime_headers()
 *
 * DESCRIPTION
 *
 * Set mime part headers.
 */
CURL_EXTERN CURLcode curl_mime_headers(curl_mimepart *part,
                                       struct curl_slist *headers,
                                       int take_ownership);

/* Old form API. */
/* name is uppercase CURLFORM_<name> */
#ifdef CFINIT
#undef CFINIT
#endif

#ifdef CURL_ISOCPP
#define CFINIT(name) CURLFORM_ ## name
#else
/* The macro "##" is ISO C, we assume pre-ISO C doesn't support it. */
#define CFINIT(name) CURLFORM_/**/name
#endif

typedef enum {
  CFINIT(NOTHING),        /********* the first one is unused ************/

  /*  */
  CFINIT(COPYNAME),
  CFINIT(PTRNAME),
  CFINIT(NAMELENGTH),
  CFINIT(COPYCONTENTS),
  CFINIT(PTRCONTENTS),
  CFINIT(CONTENTSLENGTH),
  CFINIT(FILECONTENT),
  CFINIT(ARRAY),
  CFINIT(OBSOLETE),
  CFINIT(FILE),

  CFINIT(BUFFER),
  CFINIT(BUFFERPTR),
  CFINIT(BUFFERLENGTH),

  CFINIT(CONTENTTYPE),
  CFINIT(CONTENTHEADER),
  CFINIT(FILENAME),
  CFINIT(END),
  CFINIT(OBSOLETE2),

  CFINIT(STREAM),
  CFINIT(CONTENTLEN), /* added in 7.46.0, provide a curl_off_t length */

  CURLFORM_LASTENTRY /* the last unused */
} CURLformoption;

#undef CFINIT /* done */

/* structure to be used as parameter for CURLFORM_ARRAY */
struct curl_forms {
  CURLformoption option;
  const char     *value;
};

/* use this for multipart formpost building */
/* Returns code for curl_formadd()
 *
 * Returns:
 * CURL_FORMADD_OK             on success
 * CURL_FORMADD_MEMORY         if the FormInfo allocation fails
 * CURL_FORMADD_OPTION_TWICE   if one option is given twice for one Form
 * CURL_FORMADD_NULL           if a null pointer was given for a char
 * CURL_FORMADD_MEMORY         if the allocation of a FormInfo struct failed
 * CURL_FORMADD_UNKNOWN_OPTION if an unknown option was used
 * CURL_FORMADD_INCOMPLETE     if the some FormInfo is not complete (or error)
 * CURL_FORMADD_MEMORY         if a curl_httppost struct cannot be allocated
 * CURL_FORMADD_MEMORY         if some allocation for string copying failed.
 * CURL_FORMADD_ILLEGAL_ARRAY  if an illegal option is used in an array
 *
 ***************************************************************************/
typedef enum {
  CURL_FORMADD_OK, /* first, no error */

  CURL_FORMADD_MEMORY,
  CURL_FORMADD_OPTION_TWICE,
  CURL_FORMADD_NULL,
  CURL_FORMADD_UNKNOWN_OPTION,
  CURL_FORMADD_INCOMPLETE,
  CURL_FORMADD_ILLEGAL_ARRAY,
  CURL_FORMADD_DISABLED, /* libcurl was built with this disabled */

  CURL_FORMADD_LAST /* last */
} CURLFORMcode;

/*
 * NAME curl_formadd()
 *
 * DESCRIPTION
 *
 * Pretty advanced function for building multi-part formposts. Each invoke
 * adds one part that together construct a full post. Then use
 * CURLOPT_HTTPPOST to send it off to libcurl.
 */
CURL_EXTERN CURLFORMcode curl_formadd(struct curl_httppost **httppost,
                                      struct curl_httppost **last_post,
                                      ...);

/*
 * callback function for curl_formget()
 * The void *arg pointer will be the one passed as second argument to
 *   curl_formget().
 * The character buffer passed to it must not be freed.
 * Should return the buffer length passed to it as the argument "len" on
 *   success.
 */
typedef size_t (*curl_formget_callback)(void *arg, const char *buf,
                                        size_t len);

/*
 * NAME curl_formget()
 *
 * DESCRIPTION
 *
 * Serialize a curl_httppost struct built with curl_formadd().
 * Accepts a void pointer as second argument which will be passed to
 * the curl_formget_callback function.
 * Returns 0 on success.
 */
CURL_EXTERN int curl_formget(struct curl_httppost *form, void *arg,
                             curl_formget_callback append);
/*
 * NAME curl_formfree()
 *
 * DESCRIPTION
 *
 * Free a multipart formpost previously built with curl_formadd().
 */
CURL_EXTERN void curl_formfree(struct curl_httppost *form);

/*
 * NAME curl_getenv()
 *
 * DESCRIPTION
 *
 * Returns a malloc()'ed string that MUST be curl_free()ed after usage is
 * complete. DEPRECATED - see lib/README.curlx
 */
CURL_EXTERN char *curl_getenv(const char *variable);

/*
 * NAME curl_version()
 *
 * DESCRIPTION
 *
 * Returns a static ascii string of the libcurl version.
 */
CURL_EXTERN char *curl_version(void);

/*
 * NAME curl_easy_escape()
 *
 * DESCRIPTION
 *
 * Escapes URL strings (converts all letters consider illegal in URLs to their
 * %XX versions). This function returns a new allocated string or NULL if an
 * error occurred.
 */
CURL_EXTERN char *curl_easy_escape(CURL *handle,
                                   const char *string,
                                   int length);

/* the previous version: */
CURL_EXTERN char *curl_escape(const char *string,
                              int length);


/*
 * NAME curl_easy_unescape()
 *
 * DESCRIPTION
 *
 * Unescapes URL encoding in strings (converts all %XX codes to their 8bit
 * versions). This function returns a new allocated string or NULL if an error
 * occurred.
 * Conversion Note: On non-ASCII platforms the ASCII %XX codes are
 * converted into the host encoding.
 */
CURL_EXTERN char *curl_easy_unescape(CURL *handle,
                                     const char *string,
                                     int length,
                                     int *outlength);

/* the previous version */
CURL_EXTERN char *curl_unescape(const char *string,
                                int length);

/*
 * NAME curl_free()
 *
 * DESCRIPTION
 *
 * Provided for de-allocation in the same translation unit that did the
 * allocation. Added in libcurl 7.10
 */
CURL_EXTERN void curl_free(void *p);

/*
 * NAME curl_global_init()
 *
 * DESCRIPTION
 *
 * curl_global_init() should be invoked exactly once for each application that
 * uses libcurl and before any call of other libcurl functions.
 *
 * This function is not thread-safe!
 */
CURL_EXTERN CURLcode curl_global_init(long flags);

/*
 * NAME curl_global_init_mem()
 *
 * DESCRIPTION
 *
 * curl_global_init() or curl_global_init_mem() should be invoked exactly once
 * for each application that uses libcurl.  This function can be used to
 * initialize libcurl and set user defined memory management callback
 * functions.  Users can implement memory management routines to check for
 * memory leaks, check for mis-use of the curl library etc.  User registered
 * callback routines with be invoked by this library instead of the system
 * memory management routines like malloc, free etc.
 */
CURL_EXTERN CURLcode curl_global_init_mem(long flags,
                                          curl_malloc_callback m,
                                          curl_free_callback f,
                                          curl_realloc_callback r,
                                          curl_strdup_callback s,
                                          curl_calloc_callback c);

/*
 * NAME curl_global_cleanup()
 *
 * DESCRIPTION
 *
 * curl_global_cleanup() should be invoked exactly once for each application
 * that uses libcurl
 */
CURL_EXTERN void curl_global_cleanup(void);

/* linked-list structure for the CURLOPT_QUOTE option (and other) */
struct curl_slist {
  char *data;
  struct curl_slist *next;
};

/*
 * NAME curl_global_sslset()
 *
 * DESCRIPTION
 *
 * When built with multiple SSL backends, curl_global_sslset() allows to
 * choose one. This function can only be called once, and it must be called
 * *before* curl_global_init().
 *
 * The backend can be identified by the id (e.g. CURLSSLBACKEND_OPENSSL). The
 * backend can also be specified via the name parameter (passing -1 as id).
 * If both id and name are specified, the name will be ignored. If neither id
 * nor name are specified, the function will fail with
 * CURLSSLSET_UNKNOWN_BACKEND and set the "avail" pointer to the
 * NULL-terminated list of available backends.
 *
 * Upon success, the function returns CURLSSLSET_OK.
 *
 * If the specified SSL backend is not available, the function returns
 * CURLSSLSET_UNKNOWN_BACKEND and sets the "avail" pointer to a NULL-terminated
 * list of available SSL backends.
 *
 * The SSL backend can be set only once. If it has already been set, a
 * subsequent attempt to change it will result in a CURLSSLSET_TOO_LATE.
 */

typedef struct {
  curl_sslbackend id;
  const char *name;
} curl_ssl_backend;

typedef enum {
  CURLSSLSET_OK = 0,
  CURLSSLSET_UNKNOWN_BACKEND,
  CURLSSLSET_TOO_LATE,
  CURLSSLSET_NO_BACKENDS /* libcurl was built without any SSL support */
} CURLsslset;

CURL_EXTERN CURLsslset curl_global_sslset(curl_sslbackend id, const char *name,
                                          const curl_ssl_backend ***avail);

/*
 * NAME curl_slist_append()
 *
 * DESCRIPTION
 *
 * Appends a string to a linked list. If no list exists, it will be created
 * first. Returns the new list, after appending.
 */
CURL_EXTERN struct curl_slist *curl_slist_append(struct curl_slist *,
                                                 const char *);

/*
 * NAME curl_slist_free_all()
 *
 * DESCRIPTION
 *
 * free a previously built curl_slist.
 */
CURL_EXTERN void curl_slist_free_all(struct curl_slist *);

/*
 * NAME curl_getdate()
 *
 * DESCRIPTION
 *
 * Returns the time, in seconds since 1 Jan 1970 of the time string given in
 * the first argument. The time argument in the second parameter is unused
 * and should be set to NULL.
 */
CURL_EXTERN time_t curl_getdate(const char *p, const time_t *unused);

/* info about the certificate chain, only for OpenSSL builds. Asked
   for with CURLOPT_CERTINFO / CURLINFO_CERTINFO */
struct curl_certinfo {
  int num_of_certs;             /* number of certificates with information */
  struct curl_slist **certinfo; /* for each index in this array, there's a
                                   linked list with textual information in the
                                   format "name: value" */
};

/* Information about the SSL library used and the respective internal SSL
   handle, which can be used to obtain further information regarding the
   connection. Asked for with CURLINFO_TLS_SSL_PTR or CURLINFO_TLS_SESSION. */
struct curl_tlssessioninfo {
  curl_sslbackend backend;
  void *internals;
};

#define CURLINFO_STRING   0x100000
#define CURLINFO_LONG     0x200000
#define CURLINFO_DOUBLE   0x300000
#define CURLINFO_SLIST    0x400000
#define CURLINFO_PTR      0x400000 /* same as SLIST */
#define CURLINFO_SOCKET   0x500000
#define CURLINFO_OFF_T    0x600000
#define CURLINFO_MASK     0x0fffff
#define CURLINFO_TYPEMASK 0xf00000

typedef enum {
  CURLINFO_NONE, /* first, never use this */
  CURLINFO_EFFECTIVE_URL    = CURLINFO_STRING + 1,
  CURLINFO_RESPONSE_CODE    = CURLINFO_LONG   + 2,
  CURLINFO_TOTAL_TIME       = CURLINFO_DOUBLE + 3,
  CURLINFO_NAMELOOKUP_TIME  = CURLINFO_DOUBLE + 4,
  CURLINFO_CONNECT_TIME     = CURLINFO_DOUBLE + 5,
  CURLINFO_PRETRANSFER_TIME = CURLINFO_DOUBLE + 6,
  CURLINFO_SIZE_UPLOAD      = CURLINFO_DOUBLE + 7,
  CURLINFO_SIZE_UPLOAD_T    = CURLINFO_OFF_T  + 7,
  CURLINFO_SIZE_DOWNLOAD    = CURLINFO_DOUBLE + 8,
  CURLINFO_SIZE_DOWNLOAD_T  = CURLINFO_OFF_T  + 8,
  CURLINFO_SPEED_DOWNLOAD   = CURLINFO_DOUBLE + 9,
  CURLINFO_SPEED_DOWNLOAD_T = CURLINFO_OFF_T  + 9,
  CURLINFO_SPEED_UPLOAD     = CURLINFO_DOUBLE + 10,
  CURLINFO_SPEED_UPLOAD_T   = CURLINFO_OFF_T  + 10,
  CURLINFO_HEADER_SIZE      = CURLINFO_LONG   + 11,
  CURLINFO_REQUEST_SIZE     = CURLINFO_LONG   + 12,
  CURLINFO_SSL_VERIFYRESULT = CURLINFO_LONG   + 13,
  CURLINFO_FILETIME         = CURLINFO_LONG   + 14,
  CURLINFO_FILETIME_T       = CURLINFO_OFF_T  + 14,
  CURLINFO_CONTENT_LENGTH_DOWNLOAD   = CURLINFO_DOUBLE + 15,
  CURLINFO_CONTENT_LENGTH_DOWNLOAD_T = CURLINFO_OFF_T  + 15,
  CURLINFO_CONTENT_LENGTH_UPLOAD     = CURLINFO_DOUBLE + 16,
  CURLINFO_CONTENT_LENGTH_UPLOAD_T   = CURLINFO_OFF_T  + 16,
  CURLINFO_STARTTRANSFER_TIME = CURLINFO_DOUBLE + 17,
  CURLINFO_CONTENT_TYPE     = CURLINFO_STRING + 18,
  CURLINFO_REDIRECT_TIME    = CURLINFO_DOUBLE + 19,
  CURLINFO_REDIRECT_COUNT   = CURLINFO_LONG   + 20,
  CURLINFO_PRIVATE          = CURLINFO_STRING + 21,
  CURLINFO_HTTP_CONNECTCODE = CURLINFO_LONG   + 22,
  CURLINFO_HTTPAUTH_AVAIL   = CURLINFO_LONG   + 23,
  CURLINFO_PROXYAUTH_AVAIL  = CURLINFO_LONG   + 24,
  CURLINFO_OS_ERRNO         = CURLINFO_LONG   + 25,
  CURLINFO_NUM_CONNECTS     = CURLINFO_LONG   + 26,
  CURLINFO_SSL_ENGINES      = CURLINFO_SLIST  + 27,
  CURLINFO_COOKIELIST       = CURLINFO_SLIST  + 28,
  CURLINFO_LASTSOCKET       = CURLINFO_LONG   + 29,
  CURLINFO_FTP_ENTRY_PATH   = CURLINFO_STRING + 30,
  CURLINFO_REDIRECT_URL     = CURLINFO_STRING + 31,
  CURLINFO_PRIMARY_IP       = CURLINFO_STRING + 32,
  CURLINFO_APPCONNECT_TIME  = CURLINFO_DOUBLE + 33,
  CURLINFO_CERTINFO         = CURLINFO_PTR    + 34,
  CURLINFO_CONDITION_UNMET  = CURLINFO_LONG   + 35,
  CURLINFO_RTSP_SESSION_ID  = CURLINFO_STRING + 36,
  CURLINFO_RTSP_CLIENT_CSEQ = CURLINFO_LONG   + 37,
  CURLINFO_RTSP_SERVER_CSEQ = CURLINFO_LONG   + 38,
  CURLINFO_RTSP_CSEQ_RECV   = CURLINFO_LONG   + 39,
  CURLINFO_PRIMARY_PORT     = CURLINFO_LONG   + 40,
  CURLINFO_LOCAL_IP         = CURLINFO_STRING + 41,
  CURLINFO_LOCAL_PORT       = CURLINFO_LONG   + 42,
  CURLINFO_TLS_SESSION      = CURLINFO_PTR    + 43,
  CURLINFO_ACTIVESOCKET     = CURLINFO_SOCKET + 44,
  CURLINFO_TLS_SSL_PTR      = CURLINFO_PTR    + 45,
  CURLINFO_HTTP_VERSION     = CURLINFO_LONG   + 46,
  CURLINFO_PROXY_SSL_VERIFYRESULT = CURLINFO_LONG + 47,
  CURLINFO_PROTOCOL         = CURLINFO_LONG   + 48,
  CURLINFO_SCHEME           = CURLINFO_STRING + 49,
  /* Fill in new entries below here! */

  CURLINFO_LASTONE          = 49
} CURLINFO;

/* CURLINFO_RESPONSE_CODE is the new name for the option previously known as
   CURLINFO_HTTP_CODE */
#define CURLINFO_HTTP_CODE CURLINFO_RESPONSE_CODE

typedef enum {
  CURLCLOSEPOLICY_NONE, /* first, never use this */

  CURLCLOSEPOLICY_OLDEST,
  CURLCLOSEPOLICY_LEAST_RECENTLY_USED,
  CURLCLOSEPOLICY_LEAST_TRAFFIC,
  CURLCLOSEPOLICY_SLOWEST,
  CURLCLOSEPOLICY_CALLBACK,

  CURLCLOSEPOLICY_LAST /* last, never use this */
} curl_closepolicy;

#define CURL_GLOBAL_SSL (1<<0) /* no purpose since since 7.57.0 */
#define CURL_GLOBAL_WIN32 (1<<1)
#define CURL_GLOBAL_ALL (CURL_GLOBAL_SSL|CURL_GLOBAL_WIN32)
#define CURL_GLOBAL_NOTHING 0
#define CURL_GLOBAL_DEFAULT CURL_GLOBAL_ALL
#define CURL_GLOBAL_ACK_EINTR (1<<2)


/*****************************************************************************
 * Setup defines, protos etc for the sharing stuff.
 */

/* Different data locks for a single share */
typedef enum {
  CURL_LOCK_DATA_NONE = 0,
  /*  CURL_LOCK_DATA_SHARE is used internally to say that
   *  the locking is just made to change the internal state of the share
   *  itself.
   */
  CURL_LOCK_DATA_SHARE,
  CURL_LOCK_DATA_COOKIE,
  CURL_LOCK_DATA_DNS,
  CURL_LOCK_DATA_SSL_SESSION,
  CURL_LOCK_DATA_CONNECT,
  CURL_LOCK_DATA_LAST
} curl_lock_data;

/* Different lock access types */
typedef enum {
  CURL_LOCK_ACCESS_NONE = 0,   /* unspecified action */
  CURL_LOCK_ACCESS_SHARED = 1, /* for read perhaps */
  CURL_LOCK_ACCESS_SINGLE = 2, /* for write perhaps */
  CURL_LOCK_ACCESS_LAST        /* never use */
} curl_lock_access;

typedef void (*curl_lock_function)(CURL *handle,
                                   curl_lock_data data,
                                   curl_lock_access locktype,
                                   void *userptr);
typedef void (*curl_unlock_function)(CURL *handle,
                                     curl_lock_data data,
                                     void *userptr);


typedef enum {
  CURLSHE_OK,  /* all is fine */
  CURLSHE_BAD_OPTION, /* 1 */
  CURLSHE_IN_USE,     /* 2 */
  CURLSHE_INVALID,    /* 3 */
  CURLSHE_NOMEM,      /* 4 out of memory */
  CURLSHE_NOT_BUILT_IN, /* 5 feature not present in lib */
  CURLSHE_LAST        /* never use */
} CURLSHcode;

typedef enum {
  CURLSHOPT_NONE,  /* don't use */
  CURLSHOPT_SHARE,   /* specify a data type to share */
  CURLSHOPT_UNSHARE, /* specify which data type to stop sharing */
  CURLSHOPT_LOCKFUNC,   /* pass in a 'curl_lock_function' pointer */
  CURLSHOPT_UNLOCKFUNC, /* pass in a 'curl_unlock_function' pointer */
  CURLSHOPT_USERDATA,   /* pass in a user data pointer used in the lock/unlock
                           callback functions */
  CURLSHOPT_LAST  /* never use */
} CURLSHoption;

CURL_EXTERN CURLSH *curl_share_init(void);
CURL_EXTERN CURLSHcode curl_share_setopt(CURLSH *, CURLSHoption option, ...);
CURL_EXTERN CURLSHcode curl_share_cleanup(CURLSH *);

/****************************************************************************
 * Structures for querying information about the curl library at runtime.
 */

typedef enum {
  CURLVERSION_FIRST,
  CURLVERSION_SECOND,
  CURLVERSION_THIRD,
  CURLVERSION_FOURTH,
  CURLVERSION_FIFTH,
  CURLVERSION_LAST /* never actually use this */
} CURLversion;

/* The 'CURLVERSION_NOW' is the symbolic name meant to be used by
   basically all programs ever that want to get version information. It is
   meant to be a built-in version number for what kind of struct the caller
   expects. If the struct ever changes, we redefine the NOW to another enum
   from above. */
#define CURLVERSION_NOW CURLVERSION_FIFTH

typedef struct {
  CURLversion age;          /* age of the returned struct */
  const char *version;      /* LIBCURL_VERSION */
  unsigned int version_num; /* LIBCURL_VERSION_NUM */
  const char *host;         /* OS/host/cpu/machine when configured */
  int features;             /* bitmask, see defines below */
  const char *ssl_version;  /* human readable string */
  long ssl_version_num;     /* not used anymore, always 0 */
  const char *libz_version; /* human readable string */
  /* protocols is terminated by an entry with a NULL protoname */
  const char * const *protocols;

  /* The fields below this were added in CURLVERSION_SECOND */
  const char *ares;
  int ares_num;

  /* This field was added in CURLVERSION_THIRD */
  const char *libidn;

  /* These field were added in CURLVERSION_FOURTH */

  /* Same as '_libiconv_version' if built with HAVE_ICONV */
  int iconv_ver_num;

  const char *libssh_version; /* human readable string */

  /* These fields were added in CURLVERSION_FIFTH */

  unsigned int brotli_ver_num; /* Numeric Brotli version
                                  (MAJOR << 24) | (MINOR << 12) | PATCH */
  const char *brotli_version; /* human readable string. */

} curl_version_info_data;

#define CURL_VERSION_IPV6         (1<<0)  /* IPv6-enabled */
#define CURL_VERSION_KERBEROS4    (1<<1)  /* Kerberos V4 auth is supported
                                             (deprecated) */
#define CURL_VERSION_SSL          (1<<2)  /* SSL options are present */
#define CURL_VERSION_LIBZ         (1<<3)  /* libz features are present */
#define CURL_VERSION_NTLM         (1<<4)  /* NTLM auth is supported */
#define CURL_VERSION_GSSNEGOTIATE (1<<5)  /* Negotiate auth is supported
                                             (deprecated) */
#define CURL_VERSION_DEBUG        (1<<6)  /* Built with debug capabilities */
#define CURL_VERSION_ASYNCHDNS    (1<<7)  /* Asynchronous DNS resolves */
#define CURL_VERSION_SPNEGO       (1<<8)  /* SPNEGO auth is supported */
#define CURL_VERSION_LARGEFILE    (1<<9)  /* Supports files larger than 2GB */
#define CURL_VERSION_IDN          (1<<10) /* Internationized Domain Names are
                                             supported */
#define CURL_VERSION_SSPI         (1<<11) /* Built against Windows SSPI */
#define CURL_VERSION_CONV         (1<<12) /* Character conversions supported */
#define CURL_VERSION_CURLDEBUG    (1<<13) /* Debug memory tracking supported */
#define CURL_VERSION_TLSAUTH_SRP  (1<<14) /* TLS-SRP auth is supported */
#define CURL_VERSION_NTLM_WB      (1<<15) /* NTLM delegation to winbind helper
                                             is supported */
#define CURL_VERSION_HTTP2        (1<<16) /* HTTP2 support built-in */
#define CURL_VERSION_GSSAPI       (1<<17) /* Built against a GSS-API library */
#define CURL_VERSION_KERBEROS5    (1<<18) /* Kerberos V5 auth is supported */
#define CURL_VERSION_UNIX_SOCKETS (1<<19) /* Unix domain sockets support */
#define CURL_VERSION_PSL          (1<<20) /* Mozilla's Public Suffix List, used
                                             for cookie domain verification */
#define CURL_VERSION_HTTPS_PROXY  (1<<21) /* HTTPS-proxy support built-in */
#define CURL_VERSION_MULTI_SSL    (1<<22) /* Multiple SSL backends available */
#define CURL_VERSION_BROTLI       (1<<23) /* Brotli features are present. */

 /*
 * NAME curl_version_info()
 *
 * DESCRIPTION
 *
 * This function returns a pointer to a static copy of the version info
 * struct. See above.
 */
CURL_EXTERN curl_version_info_data *curl_version_info(CURLversion);

/*
 * NAME curl_easy_strerror()
 *
 * DESCRIPTION
 *
 * The curl_easy_strerror function may be used to turn a CURLcode value
 * into the equivalent human readable error string.  This is useful
 * for printing meaningful error messages.
 */
CURL_EXTERN const char *curl_easy_strerror(CURLcode);

/*
 * NAME curl_share_strerror()
 *
 * DESCRIPTION
 *
 * The curl_share_strerror function may be used to turn a CURLSHcode value
 * into the equivalent human readable error string.  This is useful
 * for printing meaningful error messages.
 */
CURL_EXTERN const char *curl_share_strerror(CURLSHcode);

/*
 * NAME curl_easy_pause()
 *
 * DESCRIPTION
 *
 * The curl_easy_pause function pauses or unpauses transfers. Select the new
 * state by setting the bitmask, use the convenience defines below.
 *
 */
CURL_EXTERN CURLcode curl_easy_pause(CURL *handle, int bitmask);

#define CURLPAUSE_RECV      (1<<0)
#define CURLPAUSE_RECV_CONT (0)

#define CURLPAUSE_SEND      (1<<2)
#define CURLPAUSE_SEND_CONT (0)

#define CURLPAUSE_ALL       (CURLPAUSE_RECV|CURLPAUSE_SEND)
#define CURLPAUSE_CONT      (CURLPAUSE_RECV_CONT|CURLPAUSE_SEND_CONT)

#ifdef  __cplusplus
}
#endif

/* unfortunately, the easy.h and multi.h include files need options and info
  stuff before they can be included! */
#include "easy.h" /* nothing in curl is fun without the easy stuff */
#include "multi.h"

/* the typechecker doesn't work in C++ (yet) */
#if defined(__GNUC__) && defined(__GNUC_MINOR__) && \
    ((__GNUC__ > 4) || (__GNUC__ == 4 && __GNUC_MINOR__ >= 3)) && \
    !defined(__cplusplus) && !defined(CURL_DISABLE_TYPECHECK)
#include "typecheck-gcc.h"
#else
#if defined(__STDC__) && (__STDC__ >= 1)
/* This preprocessor magic that replaces a call with the exact same call is
   only done to make sure application authors pass exactly three arguments
   to these functions. */
#define curl_easy_setopt(handle,opt,param) curl_easy_setopt(handle,opt,param)
#define curl_easy_getinfo(handle,info,arg) curl_easy_getinfo(handle,info,arg)
#define curl_share_setopt(share,opt,param) curl_share_setopt(share,opt,param)
#define curl_multi_setopt(handle,opt,param) curl_multi_setopt(handle,opt,param)
#endif /* __STDC__ >= 1 */
#endif /* gcc >= 4.3 && !__cplusplus */

#endif /* __CURL_CURL_H */<|MERGE_RESOLUTION|>--- conflicted
+++ resolved
@@ -1828,10 +1828,6 @@
   /* Post MIME data. */
   CINIT(MIMEPOST, OBJECTPOINT, 269),
 
-<<<<<<< HEAD
-  /* shuffle addresses before use when DNS returns multiple */
-  CINIT(DNS_SHUFFLE_ADDRESSES, LONG, 270),
-=======
   /* Time to use with the CURLOPT_TIMECONDITION. Specified in number of
      seconds since 1 Jan 1970. */
   CINIT(TIMEVALUE_LARGE, OFF_T, 270),
@@ -1844,7 +1840,9 @@
 
   /* User data to pass to the resolver start callback. */
   CINIT(RESOLVER_START_DATA, OBJECTPOINT, 273),
->>>>>>> c87c71b3
+
+  /* shuffle addresses before use when DNS returns multiple */
+  CINIT(DNS_SHUFFLE_ADDRESSES, LONG, 274),
 
   CURLOPT_LASTENTRY /* the last unused */
 } CURLoption;
