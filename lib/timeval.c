/***************************************************************************
 *                                  _   _ ____  _
 *  Project                     ___| | | |  _ \| |
 *                             / __| | | | |_) | |
 *                            | (__| |_| |  _ <| |___
 *                             \___|\___/|_| \_\_____|
 *
 * Copyright (C) 1998 - 2017, Daniel Stenberg, <daniel@haxx.se>, et al.
 *
 * This software is licensed as described in the file COPYING, which
 * you should have received as part of this distribution. The terms
 * are also available at https://curl.haxx.se/docs/copyright.html.
 *
 * You may opt to use, copy, modify, merge, publish, distribute and/or sell
 * copies of the Software, and permit persons to whom the Software is
 * furnished to do so, under the terms of the COPYING file.
 *
 * This software is distributed on an "AS IS" basis, WITHOUT WARRANTY OF ANY
 * KIND, either express or implied.
 *
 ***************************************************************************/

#include "timeval.h"

#if defined(WIN32) && !defined(MSDOS)

struct curltime Curl_tvnow(void)
{
  /*
  ** GetTickCount() is available on _all_ Windows versions from W95 up
  ** to nowadays. Returns milliseconds elapsed since last system boot,
  ** increases monotonically and wraps once 49.7 days have elapsed.
  */
  struct curltime now;
#if !defined(_WIN32_WINNT) || !defined(_WIN32_WINNT_VISTA) || \
    (_WIN32_WINNT < _WIN32_WINNT_VISTA)
  DWORD milliseconds = GetTickCount();
  now.tv_sec = milliseconds / 1000;
  now.tv_usec = (milliseconds % 1000) * 1000;
#else
  ULONGLONG milliseconds = GetTickCount64();
  now.tv_sec = (time_t) (milliseconds / 1000);
  now.tv_usec = (unsigned int) (milliseconds % 1000) * 1000;
#endif

  return now;
}

#elif defined(HAVE_CLOCK_GETTIME_MONOTONIC)

struct curltime Curl_tvnow(void)
{
  /*
  ** clock_gettime() is granted to be increased monotonically when the
  ** monotonic clock is queried. Time starting point is unspecified, it
  ** could be the system start-up time, the Epoch, or something else,
  ** in any case the time starting point does not change once that the
  ** system has started up.
  */
  struct timeval now;
  struct curltime cnow;
  struct timespec tsnow;
  if(0 == clock_gettime(CLOCK_MONOTONIC, &tsnow)) {
    cnow.tv_sec = tsnow.tv_sec;
    cnow.tv_usec = (unsigned int)(tsnow.tv_nsec / 1000);
  }
  /*
  ** Even when the configure process has truly detected monotonic clock
  ** availability, it might happen that it is not actually available at
  ** run-time. When this occurs simply fallback to other time source.
  */
#ifdef HAVE_GETTIMEOFDAY
  else {
    (void)gettimeofday(&now, NULL);
    cnow.tv_sec = now.tv_sec;
    cnow.tv_usec = (unsigned int)now.tv_usec;
  }
#else
  else {
    cnow.tv_sec = time(NULL);
    cnow.tv_usec = 0;
  }
#endif
  return cnow;
}

#elif defined(HAVE_GETTIMEOFDAY)

struct curltime Curl_tvnow(void)
{
  /*
  ** gettimeofday() is not granted to be increased monotonically, due to
  ** clock drifting and external source time synchronization it can jump
  ** forward or backward in time.
  */
  struct timeval now;
  struct curltime ret;
  (void)gettimeofday(&now, NULL);
  ret.tv_sec = now.tv_sec;
  ret.tv_usec = now.tv_usec;
  return ret;
}

#else

struct curltime Curl_tvnow(void)
{
  /*
  ** time() returns the value of time in seconds since the Epoch.
  */
  struct curltime now;
  now.tv_sec = time(NULL);
  now.tv_usec = 0;
  return now;
}

#endif

#if SIZEOF_TIME_T < 8
#define TIME_MAX INT_MAX
#define TIME_MIN INT_MIN
#else
#define TIME_MAX 9223372036854775807LL
#define TIME_MIN -9223372036854775807LL
#endif

/*
 * Make sure that the first argument is the more recent time, as otherwise
 * we'll get a weird negative time-diff back...
 *
 * Returns: the time difference in number of milliseconds. For large diffs it
 * returns 0x7fffffff on 32bit time_t systems.
 *
 * @unittest: 1323
 */
<<<<<<< HEAD
timediff_t curlx_timediff(struct curltime newer, struct curltime older)
=======
timediff_t Curl_timediff(struct curltime newer, struct curltime older)
>>>>>>> b9d25f9a
{
  timediff_t diff = newer.tv_sec-older.tv_sec;
  if(diff >= (TIME_MAX/1000))
    return TIME_MAX;
  else if(diff <= (TIME_MIN/1000))
    return TIME_MIN;
  return (timediff_t)(newer.tv_sec-older.tv_sec)*1000+
    (timediff_t)(newer.tv_usec-older.tv_usec)/1000;
}

/*
 * Make sure that the first argument is the more recent time, as otherwise
 * we'll get a weird negative time-diff back...
 *
 * Returns: the time difference in number of microseconds. For too large diffs
 * it returns max value.
 */
timediff_t Curl_timediff_us(struct curltime newer, struct curltime older)
{
  timediff_t diff = newer.tv_sec-older.tv_sec;
  if(diff >= (TIME_MAX/1000000))
    return TIME_MAX;
  else if(diff <= (TIME_MIN/1000000))
    return TIME_MIN;
  return (timediff_t)(newer.tv_sec-older.tv_sec)*1000000+
    (timediff_t)(newer.tv_usec-older.tv_usec);
}<|MERGE_RESOLUTION|>--- conflicted
+++ resolved
@@ -133,11 +133,7 @@
  *
  * @unittest: 1323
  */
-<<<<<<< HEAD
-timediff_t curlx_timediff(struct curltime newer, struct curltime older)
-=======
 timediff_t Curl_timediff(struct curltime newer, struct curltime older)
->>>>>>> b9d25f9a
 {
   timediff_t diff = newer.tv_sec-older.tv_sec;
   if(diff >= (TIME_MAX/1000))
