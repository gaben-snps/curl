/***************************************************************************
 *                                  _   _ ____  _
 *  Project                     ___| | | |  _ \| |
 *                             / __| | | | |_) | |
 *                            | (__| |_| |  _ <| |___
 *                             \___|\___/|_| \_\_____|
 *
 * Copyright (C) 1998 - 2017, Daniel Stenberg, <daniel@haxx.se>, et al.
 *
 * This software is licensed as described in the file COPYING, which
 * you should have received as part of this distribution. The terms
 * are also available at https://curl.haxx.se/docs/copyright.html.
 *
 * You may opt to use, copy, modify, merge, publish, distribute and/or sell
 * copies of the Software, and permit persons to whom the Software is
 * furnished to do so, under the terms of the COPYING file.
 *
 * This software is distributed on an "AS IS" basis, WITHOUT WARRANTY OF ANY
 * KIND, either express or implied.
 *
 ***************************************************************************/

#include "curl_setup.h"

#ifdef HAVE_NETINET_IN_H
#include <netinet/in.h>
#endif
#ifdef HAVE_NETINET_IN6_H
#include <netinet/in6.h>
#endif
#ifdef HAVE_NETDB_H
#include <netdb.h>
#endif
#ifdef HAVE_ARPA_INET_H
#include <arpa/inet.h>
#endif
#ifdef __VMS
#include <in.h>
#include <inet.h>
#endif

#ifdef HAVE_SETJMP_H
#include <setjmp.h>
#endif
#ifdef HAVE_SIGNAL_H
#include <signal.h>
#endif

#ifdef HAVE_PROCESS_H
#include <process.h>
#endif

#include "urldata.h"
#include "sendf.h"
#include "hostip.h"
#include "hash.h"
#include "share.h"
#include "strerror.h"
#include "url.h"
#include "inet_ntop.h"
#include "warnless.h"
/* The last 3 #include files should be in this order */
#include "curl_printf.h"
#include "curl_memory.h"
#include "memdebug.h"

#if defined(CURLRES_SYNCH) && \
    defined(HAVE_ALARM) && defined(SIGALRM) && defined(HAVE_SIGSETJMP)
/* alarm-based timeouts can only be used with all the dependencies satisfied */
#define USE_ALARM_TIMEOUT
#endif

/*
 * hostip.c explained
 * ==================
 *
 * The main COMPILE-TIME DEFINES to keep in mind when reading the host*.c
 * source file are these:
 *
 * CURLRES_IPV6 - this host has getaddrinfo() and family, and thus we use
 * that. The host may not be able to resolve IPv6, but we don't really have to
 * take that into account. Hosts that aren't IPv6-enabled have CURLRES_IPV4
 * defined.
 *
 * CURLRES_ARES - is defined if libcurl is built to use c-ares for
 * asynchronous name resolves. This can be Windows or *nix.
 *
 * CURLRES_THREADED - is defined if libcurl is built to run under (native)
 * Windows, and then the name resolve will be done in a new thread, and the
 * supported API will be the same as for ares-builds.
 *
 * If any of the two previous are defined, CURLRES_ASYNCH is defined too. If
 * libcurl is not built to use an asynchronous resolver, CURLRES_SYNCH is
 * defined.
 *
 * The host*.c sources files are split up like this:
 *
 * hostip.c   - method-independent resolver functions and utility functions
 * hostasyn.c - functions for asynchronous name resolves
 * hostsyn.c  - functions for synchronous name resolves
 * hostip4.c  - IPv4 specific functions
 * hostip6.c  - IPv6 specific functions
 *
 * The two asynchronous name resolver backends are implemented in:
 * asyn-ares.c   - functions for ares-using name resolves
 * asyn-thread.c - functions for threaded name resolves

 * The hostip.h is the united header file for all this. It defines the
 * CURLRES_* defines based on the config*.h and curl_setup.h defines.
 */

/* These two symbols are for the global DNS cache */
static struct curl_hash hostname_cache;
static int host_cache_initialized;

static void freednsentry(void *freethis);

/*
 * Curl_global_host_cache_init() initializes and sets up a global DNS cache.
 * Global DNS cache is general badness. Do not use. This will be removed in
 * a future version. Use the share interface instead!
 *
 * Returns a struct curl_hash pointer on success, NULL on failure.
 */
struct curl_hash *Curl_global_host_cache_init(void)
{
  int rc = 0;
  if(!host_cache_initialized) {
    rc = Curl_hash_init(&hostname_cache, 7, Curl_hash_str,
                        Curl_str_key_compare, freednsentry);
    if(!rc)
      host_cache_initialized = 1;
  }
  return rc?NULL:&hostname_cache;
}

/*
 * Destroy and cleanup the global DNS cache
 */
void Curl_global_host_cache_dtor(void)
{
  if(host_cache_initialized) {
    Curl_hash_destroy(&hostname_cache);
    host_cache_initialized = 0;
  }
}

/*
 * Return # of addresses in a Curl_addrinfo struct
 */
int Curl_num_addresses(const Curl_addrinfo *addr)
{
  int i = 0;
  while(addr) {
    addr = addr->ai_next;
    i++;
  }
  return i;
}

/*
 * Curl_printable_address() returns a printable version of the 1st address
 * given in the 'ai' argument. The result will be stored in the buf that is
 * bufsize bytes big.
 *
 * If the conversion fails, it returns NULL.
 */
const char *
Curl_printable_address(const Curl_addrinfo *ai, char *buf, size_t bufsize)
{
  const struct sockaddr_in *sa4;
  const struct in_addr *ipaddr4;
#ifdef ENABLE_IPV6
  const struct sockaddr_in6 *sa6;
  const struct in6_addr *ipaddr6;
#endif

  switch(ai->ai_family) {
    case AF_INET:
      sa4 = (const void *)ai->ai_addr;
      ipaddr4 = &sa4->sin_addr;
      return Curl_inet_ntop(ai->ai_family, (const void *)ipaddr4, buf,
                            bufsize);
#ifdef ENABLE_IPV6
    case AF_INET6:
      sa6 = (const void *)ai->ai_addr;
      ipaddr6 = &sa6->sin6_addr;
      return Curl_inet_ntop(ai->ai_family, (const void *)ipaddr6, buf,
                            bufsize);
#endif
    default:
      break;
  }
  return NULL;
}

/*
 * Return a hostcache id string for the provided host + port, to be used by
 * the DNS caching.
 */
static char *
create_hostcache_id(const char *name, int port)
{
  /* create and return the new allocated entry */
  char *id = aprintf("%s:%d", name, port);
  char *ptr = id;
  if(ptr) {
    /* lower case the name part */
    while(*ptr && (*ptr != ':')) {
      *ptr = (char)TOLOWER(*ptr);
      ptr++;
    }
  }
  return id;
}

struct hostcache_prune_data {
  long cache_timeout;
  time_t now;
};

/*
 * This function is set as a callback to be called for every entry in the DNS
 * cache when we want to prune old unused entries.
 *
 * Returning non-zero means remove the entry, return 0 to keep it in the
 * cache.
 */
static int
hostcache_timestamp_remove(void *datap, void *hc)
{
  struct hostcache_prune_data *data =
    (struct hostcache_prune_data *) datap;
  struct Curl_dns_entry *c = (struct Curl_dns_entry *) hc;

  return (0 != c->timestamp)
    && (data->now - c->timestamp >= data->cache_timeout);
}

/*
 * Prune the DNS cache. This assumes that a lock has already been taken.
 */
static void
hostcache_prune(struct curl_hash *hostcache, long cache_timeout, time_t now)
{
  struct hostcache_prune_data user;

  user.cache_timeout = cache_timeout;
  user.now = now;

  Curl_hash_clean_with_criterium(hostcache,
                                 (void *) &user,
                                 hostcache_timestamp_remove);
}

/*
 * Library-wide function for pruning the DNS cache. This function takes and
 * returns the appropriate locks.
 */
void Curl_hostcache_prune(struct Curl_easy *data)
{
  time_t now;

  if((data->set.dns_cache_timeout == -1) || !data->dns.hostcache)
    /* cache forever means never prune, and NULL hostcache means
       we can't do it */
    return;

  if(data->share)
    Curl_share_lock(data, CURL_LOCK_DATA_DNS, CURL_LOCK_ACCESS_SINGLE);

  time(&now);

  /* Remove outdated and unused entries from the hostcache */
  hostcache_prune(data->dns.hostcache,
                  data->set.dns_cache_timeout,
                  now);

  if(data->share)
    Curl_share_unlock(data, CURL_LOCK_DATA_DNS);
}

#ifdef HAVE_SIGSETJMP
/* Beware this is a global and unique instance. This is used to store the
   return address that we can jump back to from inside a signal handler. This
   is not thread-safe stuff. */
sigjmp_buf curl_jmpenv;
#endif

/* lookup address, returns entry if found and not stale */
static struct Curl_dns_entry *
fetch_addr(struct connectdata *conn,
                const char *hostname,
                int port)
{
  char *entry_id = NULL;
  struct Curl_dns_entry *dns = NULL;
  size_t entry_len;
  struct Curl_easy *data = conn->data;

  /* Create an entry id, based upon the hostname and port */
  entry_id = create_hostcache_id(hostname, port);

  /* If we can't create the entry id, fail */
  if(!entry_id)
    return dns;

  entry_len = strlen(entry_id);

  /* See if its already in our dns cache */
  dns = Curl_hash_pick(data->dns.hostcache, entry_id, entry_len + 1);

  /* No entry found in cache, check if we might have a wildcard entry */
  if(!dns && data->change.wildcard_resolve) {
    // free the previous entry_id before requesting a new one 
    // to avoid leaking memory
    free(entry_id);

    entry_id = create_hostcache_id("*", port);

    /* If we can't create the entry id, fail */
    if(!entry_id)
      return dns;

    entry_len = strlen(entry_id);

    /* See if its already in our dns cache */
    dns = Curl_hash_pick(data->dns.hostcache, entry_id, entry_len + 1);
  }

  if(dns && (data->set.dns_cache_timeout != -1)) {
    /* See whether the returned entry is stale. Done before we release lock */
    struct hostcache_prune_data user;

    time(&user.now);
    user.cache_timeout = data->set.dns_cache_timeout;

    if(hostcache_timestamp_remove(&user, dns)) {
      infof(data, "Hostname in DNS cache was stale, zapped\n");
      dns = NULL; /* the memory deallocation is being handled by the hash */
      Curl_hash_delete(data->dns.hostcache, entry_id, entry_len + 1);
    }
  }

  /* free the allocated entry_id again */
  free(entry_id);

  return dns;
}

/*
 * Curl_fetch_addr() fetches a 'Curl_dns_entry' already in the DNS cache.
 *
 * Curl_resolv() checks initially and multi_runsingle() checks each time
 * it discovers the handle in the state WAITRESOLVE whether the hostname
 * has already been resolved and the address has already been stored in
 * the DNS cache. This short circuits waiting for a lot of pending
 * lookups for the same hostname requested by different handles.
 *
 * Returns the Curl_dns_entry entry pointer or NULL if not in the cache.
 *
 * The returned data *MUST* be "unlocked" with Curl_resolv_unlock() after
 * use, or we'll leak memory!
 */
struct Curl_dns_entry *
Curl_fetch_addr(struct connectdata *conn,
                const char *hostname,
                int port)
{
  struct Curl_easy *data = conn->data;
  struct Curl_dns_entry *dns = NULL;

  if(data->share)
    Curl_share_lock(data, CURL_LOCK_DATA_DNS, CURL_LOCK_ACCESS_SINGLE);

  dns = fetch_addr(conn, hostname, port);

  if(dns)
    dns->inuse++; /* we use it! */

  if(data->share)
    Curl_share_unlock(data, CURL_LOCK_DATA_DNS);

  return dns;
}

/*
 * Curl_cache_addr() stores a 'Curl_addrinfo' struct in the DNS cache.
 *
 * When calling Curl_resolv() has resulted in a response with a returned
 * address, we call this function to store the information in the dns
 * cache etc
 *
 * Returns the Curl_dns_entry entry pointer or NULL if the storage failed.
 */
struct Curl_dns_entry *
Curl_cache_addr(struct Curl_easy *data,
                Curl_addrinfo *addr,
                const char *hostname,
                int port)
{
  char *entry_id;
  size_t entry_len;
  struct Curl_dns_entry *dns;
  struct Curl_dns_entry *dns2;

  /* Create an entry id, based upon the hostname and port */
  entry_id = create_hostcache_id(hostname, port);
  /* If we can't create the entry id, fail */
  if(!entry_id)
    return NULL;
  entry_len = strlen(entry_id);

  /* Create a new cache entry */
  dns = calloc(1, sizeof(struct Curl_dns_entry));
  if(!dns) {
    free(entry_id);
    return NULL;
  }

  dns->inuse = 1;   /* the cache has the first reference */
  dns->addr = addr; /* this is the address(es) */
  time(&dns->timestamp);
  if(dns->timestamp == 0)
    dns->timestamp = 1;   /* zero indicates CURLOPT_RESOLVE entry */

  /* Store the resolved data in our DNS cache. */
  dns2 = Curl_hash_add(data->dns.hostcache, entry_id, entry_len + 1,
                       (void *)dns);
  if(!dns2) {
    free(dns);
    free(entry_id);
    return NULL;
  }

  dns = dns2;
  dns->inuse++;         /* mark entry as in-use */

  /* free the allocated entry_id */
  free(entry_id);

  return dns;
}

/*
 * Curl_resolv() is the main name resolve function within libcurl. It resolves
 * a name and returns a pointer to the entry in the 'entry' argument (if one
 * is provided). This function might return immediately if we're using asynch
 * resolves. See the return codes.
 *
 * The cache entry we return will get its 'inuse' counter increased when this
 * function is used. You MUST call Curl_resolv_unlock() later (when you're
 * done using this struct) to decrease the counter again.
 *
 * In debug mode, we specifically test for an interface name "LocalHost"
 * and resolve "localhost" instead as a means to permit test cases
 * to connect to a local test server with any host name.
 *
 * Return codes:
 *
 * CURLRESOLV_ERROR   (-1) = error, no pointer
 * CURLRESOLV_RESOLVED (0) = OK, pointer provided
 * CURLRESOLV_PENDING  (1) = waiting for response, no pointer
 */

int Curl_resolv(struct connectdata *conn,
                const char *hostname,
                int port,
                struct Curl_dns_entry **entry)
{
  struct Curl_dns_entry *dns = NULL;
  struct Curl_easy *data = conn->data;
  CURLcode result;
  int rc = CURLRESOLV_ERROR; /* default to failure */

  *entry = NULL;

  if(data->share)
    Curl_share_lock(data, CURL_LOCK_DATA_DNS, CURL_LOCK_ACCESS_SINGLE);

  dns = fetch_addr(conn, hostname, port);

  if(dns) {
    infof(data, "Hostname %s was found in DNS cache\n", hostname);
    dns->inuse++; /* we use it! */
    rc = CURLRESOLV_RESOLVED;
  }

  if(data->share)
    Curl_share_unlock(data, CURL_LOCK_DATA_DNS);

  if(!dns) {
    /* The entry was not in the cache. Resolve it to IP address */

    Curl_addrinfo *addr;
    int respwait;

    /* Check what IP specifics the app has requested and if we can provide it.
     * If not, bail out. */
    if(!Curl_ipvalid(conn))
      return CURLRESOLV_ERROR;

    /* If Curl_getaddrinfo() returns NULL, 'respwait' might be set to a
       non-zero value indicating that we need to wait for the response to the
       resolve call */
    addr = Curl_getaddrinfo(conn,
#ifdef DEBUGBUILD
                            (data->set.str[STRING_DEVICE]
                             && !strcmp(data->set.str[STRING_DEVICE],
                                        "LocalHost"))?"localhost":
#endif
                            hostname, port, &respwait);

    if(!addr) {
      if(respwait) {
        /* the response to our resolve call will come asynchronously at
           a later time, good or bad */
        /* First, check that we haven't received the info by now */
        result = Curl_resolver_is_resolved(conn, &dns);
        if(result) /* error detected */
          return CURLRESOLV_ERROR;
        if(dns)
          rc = CURLRESOLV_RESOLVED; /* pointer provided */
        else
          rc = CURLRESOLV_PENDING; /* no info yet */
      }
    }
    else {
      if(data->share)
        Curl_share_lock(data, CURL_LOCK_DATA_DNS, CURL_LOCK_ACCESS_SINGLE);

      /* we got a response, store it in the cache */
      dns = Curl_cache_addr(data, addr, hostname, port);

      if(data->share)
        Curl_share_unlock(data, CURL_LOCK_DATA_DNS);

      if(!dns)
        /* returned failure, bail out nicely */
        Curl_freeaddrinfo(addr);
      else
        rc = CURLRESOLV_RESOLVED;
    }
  }

  *entry = dns;

  return rc;
}

#ifdef USE_ALARM_TIMEOUT
/*
 * This signal handler jumps back into the main libcurl code and continues
 * execution.  This effectively causes the remainder of the application to run
 * within a signal handler which is nonportable and could lead to problems.
 */
static
RETSIGTYPE alarmfunc(int sig)
{
  /* this is for "-ansi -Wall -pedantic" to stop complaining!   (rabe) */
  (void)sig;
  siglongjmp(curl_jmpenv, 1);
}
#endif /* USE_ALARM_TIMEOUT */

/*
 * Curl_resolv_timeout() is the same as Curl_resolv() but specifies a
 * timeout.  This function might return immediately if we're using asynch
 * resolves. See the return codes.
 *
 * The cache entry we return will get its 'inuse' counter increased when this
 * function is used. You MUST call Curl_resolv_unlock() later (when you're
 * done using this struct) to decrease the counter again.
 *
 * If built with a synchronous resolver and use of signals is not
 * disabled by the application, then a nonzero timeout will cause a
 * timeout after the specified number of milliseconds. Otherwise, timeout
 * is ignored.
 *
 * Return codes:
 *
 * CURLRESOLV_TIMEDOUT(-2) = warning, time too short or previous alarm expired
 * CURLRESOLV_ERROR   (-1) = error, no pointer
 * CURLRESOLV_RESOLVED (0) = OK, pointer provided
 * CURLRESOLV_PENDING  (1) = waiting for response, no pointer
 */

int Curl_resolv_timeout(struct connectdata *conn,
                        const char *hostname,
                        int port,
                        struct Curl_dns_entry **entry,
                        time_t timeoutms)
{
#ifdef USE_ALARM_TIMEOUT
#ifdef HAVE_SIGACTION
  struct sigaction keep_sigact;   /* store the old struct here */
  volatile bool keep_copysig = FALSE; /* whether old sigact has been saved */
  struct sigaction sigact;
#else
#ifdef HAVE_SIGNAL
  void (*keep_sigact)(int);       /* store the old handler here */
#endif /* HAVE_SIGNAL */
#endif /* HAVE_SIGACTION */
  volatile long timeout;
  volatile unsigned int prev_alarm = 0;
  struct Curl_easy *data = conn->data;
#endif /* USE_ALARM_TIMEOUT */
  int rc;

  *entry = NULL;

  if(timeoutms < 0)
    /* got an already expired timeout */
    return CURLRESOLV_TIMEDOUT;

#ifdef USE_ALARM_TIMEOUT
  if(data->set.no_signal)
    /* Ignore the timeout when signals are disabled */
    timeout = 0;
  else
    timeout = (timeoutms > LONG_MAX) ? LONG_MAX : (long)timeoutms;

  if(!timeout)
    /* USE_ALARM_TIMEOUT defined, but no timeout actually requested */
    return Curl_resolv(conn, hostname, port, entry);

  if(timeout < 1000) {
    /* The alarm() function only provides integer second resolution, so if
       we want to wait less than one second we must bail out already now. */
    failf(data,
        "remaining timeout of %ld too small to resolve via SIGALRM method",
        timeout);
    return CURLRESOLV_TIMEDOUT;
  }
  /* This allows us to time-out from the name resolver, as the timeout
     will generate a signal and we will siglongjmp() from that here.
     This technique has problems (see alarmfunc).
     This should be the last thing we do before calling Curl_resolv(),
     as otherwise we'd have to worry about variables that get modified
     before we invoke Curl_resolv() (and thus use "volatile"). */
  if(sigsetjmp(curl_jmpenv, 1)) {
    /* this is coming from a siglongjmp() after an alarm signal */
    failf(data, "name lookup timed out");
    rc = CURLRESOLV_ERROR;
    goto clean_up;
  }
  else {
    /*************************************************************
     * Set signal handler to catch SIGALRM
     * Store the old value to be able to set it back later!
     *************************************************************/
#ifdef HAVE_SIGACTION
    sigaction(SIGALRM, NULL, &sigact);
    keep_sigact = sigact;
    keep_copysig = TRUE; /* yes, we have a copy */
    sigact.sa_handler = alarmfunc;
#ifdef SA_RESTART
    /* HPUX doesn't have SA_RESTART but defaults to that behaviour! */
    sigact.sa_flags &= ~SA_RESTART;
#endif
    /* now set the new struct */
    sigaction(SIGALRM, &sigact, NULL);
#else /* HAVE_SIGACTION */
    /* no sigaction(), revert to the much lamer signal() */
#ifdef HAVE_SIGNAL
    keep_sigact = signal(SIGALRM, alarmfunc);
#endif
#endif /* HAVE_SIGACTION */

    /* alarm() makes a signal get sent when the timeout fires off, and that
       will abort system calls */
    prev_alarm = alarm(curlx_sltoui(timeout/1000L));
  }

#else
#ifndef CURLRES_ASYNCH
  if(timeoutms)
    infof(conn->data, "timeout on name lookup is not supported\n");
#else
  (void)timeoutms; /* timeoutms not used with an async resolver */
#endif
#endif /* USE_ALARM_TIMEOUT */

  /* Perform the actual name resolution. This might be interrupted by an
   * alarm if it takes too long.
   */
  rc = Curl_resolv(conn, hostname, port, entry);

#ifdef USE_ALARM_TIMEOUT
clean_up:

  if(!prev_alarm)
    /* deactivate a possibly active alarm before uninstalling the handler */
    alarm(0);

#ifdef HAVE_SIGACTION
  if(keep_copysig) {
    /* we got a struct as it looked before, now put that one back nice
       and clean */
    sigaction(SIGALRM, &keep_sigact, NULL); /* put it back */
  }
#else
#ifdef HAVE_SIGNAL
  /* restore the previous SIGALRM handler */
  signal(SIGALRM, keep_sigact);
#endif
#endif /* HAVE_SIGACTION */

  /* switch back the alarm() to either zero or to what it was before minus
     the time we spent until now! */
  if(prev_alarm) {
    /* there was an alarm() set before us, now put it back */
    timediff_t elapsed_secs = Curl_timediff(Curl_now(),
                                            conn->created) / 1000;

    /* the alarm period is counted in even number of seconds */
    unsigned long alarm_set = prev_alarm - elapsed_secs;

    if(!alarm_set ||
       ((alarm_set >= 0x80000000) && (prev_alarm < 0x80000000)) ) {
      /* if the alarm time-left reached zero or turned "negative" (counted
         with unsigned values), we should fire off a SIGALRM here, but we
         won't, and zero would be to switch it off so we never set it to
         less than 1! */
      alarm(1);
      rc = CURLRESOLV_TIMEDOUT;
      failf(data, "Previous alarm fired off!");
    }
    else
      alarm((unsigned int)alarm_set);
  }
#endif /* USE_ALARM_TIMEOUT */

  return rc;
}

/*
 * Curl_resolv_unlock() unlocks the given cached DNS entry. When this has been
 * made, the struct may be destroyed due to pruning. It is important that only
 * one unlock is made for each Curl_resolv() call.
 *
 * May be called with 'data' == NULL for global cache.
 */
void Curl_resolv_unlock(struct Curl_easy *data, struct Curl_dns_entry *dns)
{
  if(data && data->share)
    Curl_share_lock(data, CURL_LOCK_DATA_DNS, CURL_LOCK_ACCESS_SINGLE);

  freednsentry(dns);

  if(data && data->share)
    Curl_share_unlock(data, CURL_LOCK_DATA_DNS);
}

/*
 * File-internal: release cache dns entry reference, free if inuse drops to 0
 */
static void freednsentry(void *freethis)
{
  struct Curl_dns_entry *dns = (struct Curl_dns_entry *) freethis;
  DEBUGASSERT(dns && (dns->inuse>0));

  dns->inuse--;
  if(dns->inuse == 0) {
    Curl_freeaddrinfo(dns->addr);
    free(dns);
  }
}

/*
 * Curl_mk_dnscache() inits a new DNS cache and returns success/failure.
 */
int Curl_mk_dnscache(struct curl_hash *hash)
{
  return Curl_hash_init(hash, 7, Curl_hash_str, Curl_str_key_compare,
                        freednsentry);
}

/*
 * Curl_hostcache_clean()
 *
 * This _can_ be called with 'data' == NULL but then of course no locking
 * can be done!
 */

void Curl_hostcache_clean(struct Curl_easy *data,
                          struct curl_hash *hash)
{
  if(data && data->share)
    Curl_share_lock(data, CURL_LOCK_DATA_DNS, CURL_LOCK_ACCESS_SINGLE);

  Curl_hash_clean(hash);

  if(data && data->share)
    Curl_share_unlock(data, CURL_LOCK_DATA_DNS);
}


CURLcode Curl_loadhostpairs(struct Curl_easy *data)
{
  struct curl_slist *hostp;
  char hostname[256];
  int port = 0;

  /* Default is no wildcard found */
  data->change.wildcard_resolve = false;

  for(hostp = data->change.resolve; hostp; hostp = hostp->next) {
    if(!hostp->data)
      continue;
    if(hostp->data[0] == '-') {
      char *entry_id;
      size_t entry_len;

      if(2 != sscanf(hostp->data + 1, "%255[^:]:%d", hostname, &port)) {
        infof(data, "Couldn't parse CURLOPT_RESOLVE removal entry '%s'!\n",
              hostp->data);
        continue;
      }

      /* Create an entry id, based upon the hostname and port */
      entry_id = create_hostcache_id(hostname, port);
      /* If we can't create the entry id, fail */
      if(!entry_id) {
        return CURLE_OUT_OF_MEMORY;
      }

      entry_len = strlen(entry_id);

      if(data->share)
        Curl_share_lock(data, CURL_LOCK_DATA_DNS, CURL_LOCK_ACCESS_SINGLE);

      /* delete entry, ignore if it didn't exist */
      Curl_hash_delete(data->dns.hostcache, entry_id, entry_len + 1);

      if(data->share)
        Curl_share_unlock(data, CURL_LOCK_DATA_DNS);

      /* free the allocated entry_id again */
      free(entry_id);
    }
    else {
      struct Curl_dns_entry *dns;
      Curl_addrinfo *head = NULL, *tail = NULL;
      char *entry_id;
      size_t entry_len;
      char address[64];
      char *addresses = NULL;
      char *addr_begin;
      char *addr_end;
      char *port_ptr;
      char *end_ptr;
      char *host_end;
      unsigned long tmp_port;
      bool error = true;

      host_end = strchr(hostp->data, ':');
      if(!host_end ||
         ((host_end - hostp->data) >= (ptrdiff_t)sizeof(hostname)))
        goto err;

      memcpy(hostname, hostp->data, host_end - hostp->data);
      hostname[host_end - hostp->data] = '\0';

      port_ptr = host_end + 1;
      tmp_port = strtoul(port_ptr, &end_ptr, 10);
      if(tmp_port > USHRT_MAX || end_ptr == port_ptr || *end_ptr != ':')
        goto err;

      port = (int)tmp_port;
      addresses = end_ptr + 1;

      while(*end_ptr) {
        size_t alen;
        Curl_addrinfo *ai;

        addr_begin = end_ptr + 1;
        addr_end = strchr(addr_begin, ',');
        if(!addr_end)
          addr_end = addr_begin + strlen(addr_begin);
        end_ptr = addr_end;

        /* allow IP(v6) address within [brackets] */
        if(*addr_begin == '[') {
          if(addr_end == addr_begin || *(addr_end - 1) != ']')
            goto err;
          ++addr_begin;
          --addr_end;
        }

        alen = addr_end - addr_begin;
        if(!alen)
          continue;

        if(alen >= sizeof(address))
          goto err;

        memcpy(address, addr_begin, alen);
        address[alen] = '\0';

#ifndef ENABLE_IPV6
        if(strchr(address, ':')) {
          infof(data, "Ignoring resolve address '%s', missing IPv6 support.\n",
                address);
          continue;
        }
#endif

        ai = Curl_str2addr(address, port);
        if(!ai) {
          infof(data, "Resolve address '%s' found illegal!\n", address);
          goto err;
        }

        if(tail) {
          tail->ai_next = ai;
          tail = tail->ai_next;
        }
        else {
          head = tail = ai;
        }
      }

      if(!head)
        goto err;

      error = false;
   err:
      if(error) {
        infof(data, "Couldn't parse CURLOPT_RESOLVE entry '%s'!\n",
              hostp->data);
        Curl_freeaddrinfo(head);
        continue;
      }

      /* Create an entry id, based upon the hostname and port */
      entry_id = create_hostcache_id(hostname, port);
      /* If we can't create the entry id, fail */
      if(!entry_id) {
        Curl_freeaddrinfo(head);
        return CURLE_OUT_OF_MEMORY;
      }
      entry_len = strlen(entry_id);

      if(data->share)
        Curl_share_lock(data, CURL_LOCK_DATA_DNS, CURL_LOCK_ACCESS_SINGLE);

      /* See if its already in our dns cache */
      dns = Curl_hash_pick(data->dns.hostcache, entry_id, entry_len + 1);

      /* free the allocated entry_id again */
      free(entry_id);

      if(!dns) {
        /* if not in the cache already, put this host in the cache */
        dns = Curl_cache_addr(data, head, hostname, port);
        if(dns) {
          dns->timestamp = 0; /* mark as added by CURLOPT_RESOLVE */
          /* release the returned reference; the cache itself will keep the
           * entry alive: */
          dns->inuse--;
        }
      }
      else {
        /* this is a duplicate, free it again */
        infof(data, "RESOLVE %s:%d is already cached, %s not stored!\n",
              hostname, port, addresses);
        Curl_freeaddrinfo(head);
      }

      if(data->share)
        Curl_share_unlock(data, CURL_LOCK_DATA_DNS);

      if(!dns) {
        Curl_freeaddrinfo(head);
        return CURLE_OUT_OF_MEMORY;
      }
      infof(data, "Added %s:%d:%s to DNS cache\n",
<<<<<<< HEAD
            hostname, port, address);

      /* Wildcard hostname */
      if(hostname[0] == '*' && hostname[1] == '\0') {
        infof(data, "RESOLVE %s:%d is wildcard, enabling wildcard checks\n",
              hostname, port);
        data->change.wildcard_resolve = true;
      }
=======
            hostname, port, addresses);
>>>>>>> 7b71b515
    }
  }
  data->change.resolve = NULL; /* dealt with now */

  return CURLE_OK;
}<|MERGE_RESOLUTION|>--- conflicted
+++ resolved
@@ -312,8 +312,7 @@
 
   /* No entry found in cache, check if we might have a wildcard entry */
   if(!dns && data->change.wildcard_resolve) {
-    // free the previous entry_id before requesting a new one 
-    // to avoid leaking memory
+    /* Must free old entry first to avoid leaking memory */
     free(entry_id);
 
     entry_id = create_hostcache_id("*", port);
@@ -976,8 +975,7 @@
         return CURLE_OUT_OF_MEMORY;
       }
       infof(data, "Added %s:%d:%s to DNS cache\n",
-<<<<<<< HEAD
-            hostname, port, address);
+            hostname, port, addresses);
 
       /* Wildcard hostname */
       if(hostname[0] == '*' && hostname[1] == '\0') {
@@ -985,9 +983,6 @@
               hostname, port);
         data->change.wildcard_resolve = true;
       }
-=======
-            hostname, port, addresses);
->>>>>>> 7b71b515
     }
   }
   data->change.resolve = NULL; /* dealt with now */
