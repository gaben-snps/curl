--- conflicted
+++ resolved
@@ -63,11 +63,8 @@
   }
   return result;
 #else
-<<<<<<< HEAD
   (void) conn;
   (void) sockindex;
-=======
->>>>>>> 435d789b
   return CURLE_NOT_BUILT_IN;
 #endif
 }
