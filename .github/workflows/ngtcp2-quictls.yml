--- conflicted
+++ resolved
@@ -70,11 +70,7 @@
       name: 'install prereqs and impacket, pytest, crypto'
 
     - run: |
-<<<<<<< HEAD
-        git clone --depth=1 -b openssl-3.1.0+quic https://github.com/quictls/openssl
-=======
         git clone --quiet --depth=1 -b openssl-3.0.8+quic https://github.com/quictls/openssl
->>>>>>> 15a36189
         cd openssl
         ./config --prefix=$HOME/all --libdir=$HOME/all/lib
         make install_sw
@@ -89,11 +85,7 @@
       name: 'install nghttp3'
 
     - run: |
-<<<<<<< HEAD
-        git clone --depth=1 -b v0.14.1 https://github.com/ngtcp2/ngtcp2
-=======
         git clone --quiet --depth=1 -b v0.13.1 https://github.com/ngtcp2/ngtcp2
->>>>>>> 15a36189
         cd ngtcp2
         autoreconf -fi
         ./configure ${{ matrix.build.ngtcp2-configure }} --with-openssl
